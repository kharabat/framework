/*
 * Copyright 2000-2016 Vaadin Ltd.
 *
 * Licensed under the Apache License, Version 2.0 (the "License"); you may not
 * use this file except in compliance with the License. You may obtain a copy of
 * the License at
 *
 * http://www.apache.org/licenses/LICENSE-2.0
 *
 * Unless required by applicable law or agreed to in writing, software
 * distributed under the License is distributed on an "AS IS" BASIS, WITHOUT
 * WARRANTIES OR CONDITIONS OF ANY KIND, either express or implied. See the
 * License for the specific language governing permissions and limitations under
 * the License.
 */
package com.vaadin.ui;

import java.util.ArrayList;
import java.util.Arrays;
import java.util.Collection;
import java.util.List;
import java.util.Objects;
import java.util.Optional;

import org.jsoup.nodes.Attributes;
import org.jsoup.nodes.Element;
import org.jsoup.select.Elements;

<<<<<<< HEAD
import com.vaadin.data.BeanPropertySet;
import com.vaadin.data.HasValue;
import com.vaadin.data.HierarchyData;
import com.vaadin.data.PropertyDefinition;
import com.vaadin.data.PropertySet;
=======
import com.vaadin.data.HasHierarchicalDataProvider;
import com.vaadin.data.TreeData;
>>>>>>> efa7f5a4
import com.vaadin.data.ValueProvider;
import com.vaadin.data.provider.DataProvider;
import com.vaadin.data.provider.HierarchicalDataCommunicator;
import com.vaadin.data.provider.HierarchicalDataProvider;
import com.vaadin.data.provider.HierarchicalQuery;
import com.vaadin.data.provider.TreeDataProvider;
import com.vaadin.event.CollapseEvent;
import com.vaadin.event.CollapseEvent.CollapseListener;
import com.vaadin.event.ExpandEvent;
import com.vaadin.event.ExpandEvent.ExpandListener;
import com.vaadin.shared.Registration;
import com.vaadin.shared.ui.treegrid.FocusParentRpc;
import com.vaadin.shared.ui.treegrid.FocusRpc;
import com.vaadin.shared.ui.treegrid.NodeCollapseRpc;
import com.vaadin.shared.ui.treegrid.TreeGridClientRpc;
import com.vaadin.shared.ui.treegrid.TreeGridState;
import com.vaadin.ui.declarative.DesignAttributeHandler;
import com.vaadin.ui.declarative.DesignContext;
import com.vaadin.ui.declarative.DesignFormatter;
import com.vaadin.ui.renderers.AbstractRenderer;
import com.vaadin.ui.renderers.Renderer;

/**
 * A grid component for displaying hierarchical tabular data.
 *
 * @author Vaadin Ltd
 * @since 8.1
 *
 * @param <T>
 *            the grid bean type
 */
public class TreeGrid<T> extends Grid<T>
        implements HasHierarchicalDataProvider<T> {

    /**
     * Creates a new {@code TreeGrid} without support for creating columns based
     * on property names. Use an alternative constructor, such as
     * {@link TreeGrid#TreeGrid(Class)}, to create a {@code TreeGrid} that
     * automatically sets up columns based on the type of presented data.
     */
    public TreeGrid() {
        this(new HierarchicalDataCommunicator<>());
    }

    /**
     * Creates a new {@code TreeGrid} that uses reflection based on the provided
     * bean type to automatically set up an initial set of columns. All columns
     * will be configured using the same {@link Object#toString()} renderer that
     * is used by {@link #addColumn(ValueProvider)}.
     *
     * @param beanType
     *            the bean type to use, not {@code null}
     */
    public TreeGrid(Class<T> beanType) {
        this(BeanPropertySet.get(beanType),
                new HierarchicalDataCommunicator<>());
    }

    /**
     * Creates a new {@code TreeGrid} using the given
     * {@code HierarchicalDataProvider}.
     *
     * @param dataProvider
     *            the data provider, not {@code null}
     */
    public TreeGrid(HierarchicalDataProvider<T, ?> dataProvider) {
        this();
        setDataProvider(dataProvider);
    }

    /**
     * Creates a {@code TreeGrid} using the given in-memory data.
     *
     * @see HierarchyData
     *
     * @param data
     *            the data to use, not {@code null}
     */
    public TreeGrid(HierarchyData<T> data) {
        this();
        setDataProvider(new InMemoryHierarchicalDataProvider<>(data));
    }

    /**
     * Creates a grid using a custom {@link PropertySet} implementation and
     * custom data communicator.
     * <p>
     * Property set is used for configuring the initial columns and resolving
     * property names for {@link #addColumn(String)} and
     * {@link Column#setEditorComponent(HasValue)}.
     *
     * @param propertySet
     *            the property set implementation to use, not {@code null}
     * @param dataCommunicator
     *            the data communicator to use, not {@code null}
     */
    protected TreeGrid(PropertySet<T> propertySet,
            HierarchicalDataCommunicator<T> dataCommunicator) {
        super(propertySet, dataCommunicator);

        registerRpc(new NodeCollapseRpc() {
            @Override
            public void setNodeCollapsed(String rowKey, int rowIndex,
                    boolean collapse, boolean userOriginated) {
                if (collapse) {
                    if (getDataCommunicator().doCollapse(rowKey, rowIndex)
                            && userOriginated) {
                        fireCollapseEvent(getDataCommunicator().getKeyMapper()
                                .get(rowKey), true);
                    }
                } else {
                    if (getDataCommunicator().doExpand(rowKey, rowIndex,
                            userOriginated) && userOriginated) {
                        fireExpandEvent(getDataCommunicator().getKeyMapper()
                                .get(rowKey), true);
                    }
                }
            }
        });
        registerRpc(new FocusParentRpc() {
            @Override
            public void focusParent(int rowIndex, int cellIndex) {
                Integer parentIndex = getDataCommunicator()
                        .getParentIndex(rowIndex);
                if (parentIndex != null) {
                    getRpcProxy(FocusRpc.class).focusCell(parentIndex,
                            cellIndex);
                }
            }
        });
    }

    /**
     * Creates a new TreeGrid with the given data communicator and without
     * support for creating columns based on property names.
     *
     * @param dataCommunicator
     *            the custom data communicator to set
     */
    protected TreeGrid(HierarchicalDataCommunicator<T> dataCommunicator) {
        this(new PropertySet<T>() {
            @Override
            public Stream<PropertyDefinition<T, ?>> getProperties() {
                // No columns configured by default
                return Stream.empty();
            }

            @Override
            public Optional<PropertyDefinition<T, ?>> getProperty(String name) {
                throw new IllegalStateException(
                        "A TreeGrid created without a bean type class literal or a custom property set"
                                + " doesn't support finding properties by name.");
            }
        }, dataCommunicator);
    }

    /**
     * Creates a {@code TreeGrid} using a custom {@link PropertySet}
     * implementation for creating a default set of columns and for resolving
     * property names with {@link #addColumn(String)} and
     * {@link Column#setEditorComponent(HasValue)}.
     * <p>
     * This functionality is provided as static method instead of as a public
     * constructor in order to make it possible to use a custom property set
     * without creating a subclass while still leaving the public constructors
     * focused on the common use cases.
     *
     * @see TreeGrid#TreeGrid()
     * @see TreeGrid#TreeGrid(Class)
     *
     * @param propertySet
     *            the property set implementation to use, not {@code null}
     * @return a new tree grid using the provided property set, not {@code null}
     */
    public static <BEAN> TreeGrid<BEAN> withPropertySet(
            PropertySet<BEAN> propertySet) {
        return new TreeGrid<BEAN>(propertySet,
                new HierarchicalDataCommunicator<>());
    }

    /**
     * Adds an ExpandListener to this TreeGrid.
     *
     * @see ExpandEvent
     *
     * @param listener
     *            the listener to add
     * @return a registration for the listener
     */
    public Registration addExpandListener(ExpandListener<T> listener) {
        return addListener(ExpandEvent.class, listener,
                ExpandListener.EXPAND_METHOD);
    }

    /**
     * Adds a CollapseListener to this TreeGrid.
     *
     * @see CollapseEvent
     *
     * @param listener
     *            the listener to add
     * @return a registration for the listener
     */
    public Registration addCollapseListener(CollapseListener<T> listener) {
        return addListener(CollapseEvent.class, listener,
                CollapseListener.COLLAPSE_METHOD);
    }

    @Override
    public void setDataProvider(DataProvider<T, ?> dataProvider) {
        if (!(dataProvider instanceof HierarchicalDataProvider)) {
            throw new IllegalArgumentException(
                    "TreeGrid only accepts hierarchical data providers");
        }
        getRpcProxy(TreeGridClientRpc.class).clearPendingExpands();
        super.setDataProvider(dataProvider);
    }

    /**
     * Get the currently set hierarchy column.
     *
     * @return the currently set hierarchy column, or {@code null} if no column
     *         has been explicitly set
     */
    public Column<T, ?> getHierarchyColumn() {
        return getColumn(getState(false).hierarchyColumnId);
    }

    /**
     * Set the column that displays the hierarchy of this grid's data. By
     * default the hierarchy will be displayed in the first column.
     * <p>
     * Setting a hierarchy column by calling this method also sets the column to
     * be visible and not hidable.
     * <p>
     * <strong>Note:</strong> Changing the Renderer of the hierarchy column is
     * not supported.
     *
     * @param column
     *            the column to use for displaying hierarchy
     */
    public void setHierarchyColumn(Column<T, ?> column) {
        Objects.requireNonNull(column, "column may not be null");
        if (!getColumns().contains(column)) {
            throw new IllegalArgumentException(
                    "Given column is not a column of this TreeGrid");
        }
        column.setHidden(false);
        column.setHidable(false);
        getState().hierarchyColumnId = getInternalIdForColumn(column);
    }

    /**
     * Set the column that displays the hierarchy of this grid's data. By
     * default the hierarchy will be displayed in the first column.
     * <p>
     * Setting a hierarchy column by calling this method also sets the column to
     * be visible and not hidable.
     * <p>
     * <strong>Note:</strong> Changing the Renderer of the hierarchy column is
     * not supported.
     *
     * @see Column#setId(String)
     *
     * @param id
     *            id of the column to use for displaying hierarchy
     */
    public void setHierarchyColumn(String id) {
        Objects.requireNonNull(id, "id may not be null");
        if (getColumn(id) == null) {
            throw new IllegalArgumentException("No column found for given id");
        }
        getColumn(id).setHidden(false);
        getColumn(id).setHidable(false);
        getState().hierarchyColumnId = getInternalIdForColumn(getColumn(id));
    }

    /**
     * Sets the item collapse allowed provider for this TreeGrid. The provider
     * should return {@code true} for any item that the user can collapse.
     * <p>
     * <strong>Note:</strong> This callback will be accessed often when sending
     * data to the client. The callback should not do any costly operations.
     * <p>
     * This method is a shortcut to method with the same name in
     * {@link HierarchicalDataCommunicator}.
     *
     * @param provider
     *            the item collapse allowed provider, not {@code null}
     *
     * @see HierarchicalDataCommunicator#setItemCollapseAllowedProvider(ItemCollapseAllowedProvider)
     */
    public void setItemCollapseAllowedProvider(
            ItemCollapseAllowedProvider<T> provider) {
        getDataCommunicator().setItemCollapseAllowedProvider(provider);
    }

    /**
     * Expands the given items.
     * <p>
     * If an item is currently expanded, does nothing. If an item does not have
     * any children, does nothing.
     *
     * @param items
     *            the items to expand
     */
    public void expand(T... items) {
        expand(Arrays.asList(items));
    }

    /**
     * Expands the given items.
     * <p>
     * If an item is currently expanded, does nothing. If an item does not have
     * any children, does nothing.
     *
     * @param items
     *            the items to expand
     */
    public void expand(Collection<T> items) {
        List<String> expandedKeys = new ArrayList<>();
        List<T> expandedItems = new ArrayList<>();
        items.forEach(item -> getDataCommunicator().setPendingExpand(item)
                .ifPresent(key -> {
                    expandedKeys.add(key);
                    expandedItems.add(item);
                }));
        getRpcProxy(TreeGridClientRpc.class).setExpanded(expandedKeys);
        expandedItems.forEach(item -> fireExpandEvent(item, false));
    }

    /**
     * Collapse the given items.
     * <p>
     * For items that are already collapsed, does nothing.
     *
     * @param items
     *            the collection of items to collapse
     */
    public void collapse(T... items) {
        collapse(Arrays.asList(items));
    }

    /**
     * Collapse the given items.
     * <p>
     * For items that are already collapsed, does nothing.
     *
     * @param items
     *            the collection of items to collapse
     */
    public void collapse(Collection<T> items) {
        List<String> collapsedKeys = new ArrayList<>();
        List<T> collapsedItems = new ArrayList<>();
        items.forEach(item -> getDataCommunicator().collapseItem(item)
                .ifPresent(key -> {
                    collapsedKeys.add(key);
                    collapsedItems.add(item);
                }));
        getRpcProxy(TreeGridClientRpc.class).setCollapsed(collapsedKeys);
        collapsedItems.forEach(item -> fireCollapseEvent(item, false));
    }

    @Override
    protected TreeGridState getState() {
        return (TreeGridState) super.getState();
    }

    @Override
    protected TreeGridState getState(boolean markAsDirty) {
        return (TreeGridState) super.getState(markAsDirty);
    }

    @Override
    public HierarchicalDataCommunicator<T> getDataCommunicator() {
        return (HierarchicalDataCommunicator<T>) super.getDataCommunicator();
    }

    @Override
    public HierarchicalDataProvider<T, ?> getDataProvider() {
        if (!(super.getDataProvider() instanceof HierarchicalDataProvider)) {
            return null;
        }
        return (HierarchicalDataProvider<T, ?>) super.getDataProvider();
    }

    @Override
    protected void doReadDesign(Element design, DesignContext context) {
        super.doReadDesign(design, context);
        Attributes attrs = design.attributes();
        if (attrs.hasKey("hierarchy-column")) {
            setHierarchyColumn(DesignAttributeHandler
                    .readAttribute("hierarchy-column", attrs, String.class));
        }
    }

    @Override
    protected void readData(Element body,
            List<DeclarativeValueProvider<T>> providers) {
        getSelectionModel().deselectAll();
        List<T> selectedItems = new ArrayList<>();
        TreeData<T> data = new TreeData<T>();

        for (Element row : body.children()) {
            T item = deserializeDeclarativeRepresentation(row.attr("item"));
            T parent = null;
            if (row.hasAttr("parent")) {
                parent = deserializeDeclarativeRepresentation(
                        row.attr("parent"));
            }
            data.addItem(parent, item);
            if (row.hasAttr("selected")) {
                selectedItems.add(item);
            }
            Elements cells = row.children();
            int i = 0;
            for (Element cell : cells) {
                providers.get(i).addValue(item, cell.html());
                i++;
            }
        }

        setDataProvider(new TreeDataProvider<>(data));
        selectedItems.forEach(getSelectionModel()::select);
    }

    @Override
    protected void doWriteDesign(Element design, DesignContext designContext) {
        super.doWriteDesign(design, designContext);
        if (getColumnByInternalId(getState(false).hierarchyColumnId) != null) {
            String hierarchyColumn = getColumnByInternalId(
                    getState(false).hierarchyColumnId).getId();
            DesignAttributeHandler.writeAttribute("hierarchy-column",
                    design.attributes(), hierarchyColumn, null, String.class,
                    designContext);
        }
    }

    @Override
    protected void writeData(Element body, DesignContext designContext) {
        getDataProvider().fetch(new HierarchicalQuery<>(null, null))
                .forEach(item -> writeRow(body, item, null, designContext));
    }

    private void writeRow(Element container, T item, T parent,
            DesignContext context) {
        Element tableRow = container.appendElement("tr");
        tableRow.attr("item", serializeDeclarativeRepresentation(item));
        if (parent != null) {
            tableRow.attr("parent", serializeDeclarativeRepresentation(parent));
        }
        if (getSelectionModel().isSelected(item)) {
            tableRow.attr("selected", "");
        }
        for (Column<T, ?> column : getColumns()) {
            Object value = column.getValueProvider().apply(item);
            tableRow.appendElement("td")
                    .append(Optional.ofNullable(value).map(Object::toString)
                            .map(DesignFormatter::encodeForTextNode)
                            .orElse(""));
        }
        getDataProvider().fetch(new HierarchicalQuery<>(null, item)).forEach(
                childItem -> writeRow(container, childItem, item, context));
    }

    @Override
    protected <V> Column<T, V> createColumn(ValueProvider<T, V> valueProvider,
            AbstractRenderer<? super T, ? super V> renderer) {
        return new Column<T, V>(valueProvider, renderer) {

            @Override
            public com.vaadin.ui.Grid.Column<T, V> setRenderer(
                    Renderer<? super V> renderer) {
                // Disallow changing renderer for the hierarchy column
                if (getInternalIdForColumn(this).equals(
                        TreeGrid.this.getState(false).hierarchyColumnId)) {
                    throw new IllegalStateException(
                            "Changing the renderer of the hierarchy column is not allowed.");
                }

                return super.setRenderer(renderer);
            }
        };
    }

    /**
     * Emit an expand event.
     *
     * @param item
     *            the item that was expanded
     * @param userOriginated
     *            whether the expand was triggered by a user interaction or the
     *            server
     */
    private void fireExpandEvent(T item, boolean userOriginated) {
        fireEvent(new ExpandEvent<>(this, item, userOriginated));
    }

    /**
     * Emit a collapse event.
     *
     * @param item
     *            the item that was collapsed
     * @param userOriginated
     *            whether the collapse was triggered by a user interaction or
     *            the server
     */
    private void fireCollapseEvent(T item, boolean userOriginated) {
        fireEvent(new CollapseEvent<>(this, item, userOriginated));
    }
}<|MERGE_RESOLUTION|>--- conflicted
+++ resolved
@@ -21,21 +21,18 @@
 import java.util.List;
 import java.util.Objects;
 import java.util.Optional;
+import java.util.stream.Stream;
 
 import org.jsoup.nodes.Attributes;
 import org.jsoup.nodes.Element;
 import org.jsoup.select.Elements;
 
-<<<<<<< HEAD
 import com.vaadin.data.BeanPropertySet;
+import com.vaadin.data.HasHierarchicalDataProvider;
 import com.vaadin.data.HasValue;
-import com.vaadin.data.HierarchyData;
 import com.vaadin.data.PropertyDefinition;
 import com.vaadin.data.PropertySet;
-=======
-import com.vaadin.data.HasHierarchicalDataProvider;
 import com.vaadin.data.TreeData;
->>>>>>> efa7f5a4
 import com.vaadin.data.ValueProvider;
 import com.vaadin.data.provider.DataProvider;
 import com.vaadin.data.provider.HierarchicalDataCommunicator;
@@ -114,9 +111,9 @@
      * @param data
      *            the data to use, not {@code null}
      */
-    public TreeGrid(HierarchyData<T> data) {
+    public TreeGrid(TreeData<T> data) {
         this();
-        setDataProvider(new InMemoryHierarchicalDataProvider<>(data));
+        setDataProvider(new TreeDataProvider<>(data));
     }
 
     /**
