/*
@VaadinApache2LicenseForJavaFiles@
 */
package com.vaadin.terminal.gwt.server;

import java.io.BufferedWriter;
import java.io.IOException;
import java.io.InputStream;
import java.io.OutputStream;
import java.io.OutputStreamWriter;
import java.io.PrintWriter;
import java.io.Serializable;
import java.lang.reflect.Constructor;
import java.lang.reflect.InvocationTargetException;
import java.lang.reflect.Method;
import java.net.MalformedURLException;
import java.net.URL;
import java.net.URLConnection;
import java.security.GeneralSecurityException;
import java.util.Arrays;
import java.util.Collection;
import java.util.Enumeration;
import java.util.HashSet;
import java.util.Iterator;
import java.util.Locale;
import java.util.Properties;
import java.util.logging.Level;
import java.util.logging.Logger;

import javax.servlet.ServletContext;
import javax.servlet.ServletException;
import javax.servlet.ServletOutputStream;
import javax.servlet.http.HttpServlet;
import javax.servlet.http.HttpServletRequest;
import javax.servlet.http.HttpServletResponse;
import javax.servlet.http.HttpSession;

import com.vaadin.Application;
import com.vaadin.Application.ApplicationStartEvent;
import com.vaadin.Application.SystemMessages;
import com.vaadin.terminal.DeploymentConfiguration;
import com.vaadin.terminal.Terminal;
import com.vaadin.terminal.ThemeResource;
import com.vaadin.terminal.WrappedRequest;
import com.vaadin.terminal.WrappedResponse;
import com.vaadin.terminal.gwt.client.ApplicationConnection;
import com.vaadin.terminal.gwt.server.AbstractCommunicationManager.Callback;
import com.vaadin.ui.Root;

/**
 * Abstract implementation of the ApplicationServlet which handles all
 * communication between the client and the server.
 * 
 * It is possible to extend this class to provide own functionality but in most
 * cases this is unnecessary.
 * 
 * 
 * @author Vaadin Ltd.
 * @version
 * @VERSION@
 * @since 6.0
 */

@SuppressWarnings("serial")
public abstract class AbstractApplicationServlet extends HttpServlet implements
        Constants {

    private static class AbstractApplicationServletWrapper implements Callback {

        private final AbstractApplicationServlet servlet;

        public AbstractApplicationServletWrapper(
                AbstractApplicationServlet servlet) {
            this.servlet = servlet;
        }

        public void criticalNotification(WrappedRequest request,
                WrappedResponse response, String cap, String msg,
                String details, String outOfSyncURL) throws IOException {
            servlet.criticalNotification(
                    WrappedHttpServletRequest.cast(request),
                    ((WrappedHttpServletResponse) response), cap, msg, details,
                    outOfSyncURL);
        }
    }

    // TODO Move some (all?) of the constants to a separate interface (shared
    // with portlet)

    private static final Logger logger = Logger
            .getLogger(AbstractApplicationServlet.class.getName());

    /**
     * The version number of this release. For example "6.2.0". Always in the
     * format "major.minor.revision[.build]". The build part is optional. All of
     * major, minor, revision must be integers.
     */
    public static final String VERSION;
    /**
     * Major version number. For example 6 in 6.2.0.
     */
    public static final int VERSION_MAJOR;

    /**
     * Minor version number. For example 2 in 6.2.0.
     */
    public static final int VERSION_MINOR;

    /**
     * Version revision number. For example 0 in 6.2.0.
     */
    public static final int VERSION_REVISION;

    /**
     * Build identifier. For example "nightly-20091123-c9963" in
     * 6.2.0.nightly-20091123-c9963.
     */
    public static final String VERSION_BUILD;

    /* Initialize version numbers from string replaced by build-script. */
    static {
        if ("@VERSION@".equals("@" + "VERSION" + "@")) {
            VERSION = "9.9.9.INTERNAL-DEBUG-BUILD";
        } else {
            VERSION = "@VERSION@";
        }
        final String[] digits = VERSION.split("\\.", 4);
        VERSION_MAJOR = Integer.parseInt(digits[0]);
        VERSION_MINOR = Integer.parseInt(digits[1]);
        VERSION_REVISION = Integer.parseInt(digits[2]);
        if (digits.length == 4) {
            VERSION_BUILD = digits[3];
        } else {
            VERSION_BUILD = "";
        }
    }

    private Properties applicationProperties;

    private boolean productionMode = false;

    private final String resourcePath = null;

    private int resourceCacheTime = 3600;

    private DeploymentConfiguration deploymentConfiguration = new DeploymentConfiguration() {
        public String getStaticFileLocation(WrappedRequest request) {
            HttpServletRequest servletRequest = WrappedHttpServletRequest
                    .cast(request);
            return AbstractApplicationServlet.this
                    .getStaticFilesLocation(servletRequest);
        }

        public String getConfiguredWidgetset(WrappedRequest request) {
            return getApplicationOrSystemProperty(
                    AbstractApplicationServlet.PARAMETER_WIDGETSET,
                    AbstractApplicationServlet.DEFAULT_WIDGETSET);
        }

        public String getConfiguredTheme(WrappedRequest request) {
            // Use the default
            return AbstractApplicationServlet.getDefaultTheme();
        }

        public String getApplicationOrSystemProperty(String propertyName,
                String defaultValue) {
            return AbstractApplicationServlet.this
                    .getApplicationOrSystemProperty(propertyName, defaultValue);
        }

        public boolean isStandalone(WrappedRequest request) {
            return true;
        }

        public ClassLoader getClassLoader() {
            try {
                return AbstractApplicationServlet.this.getClassLoader();
            } catch (ServletException e) {
                throw new RuntimeException(e);
            }
        }
    };

    static final String UPLOAD_URL_PREFIX = "APP/UPLOAD/";

    /**
     * Called by the servlet container to indicate to a servlet that the servlet
     * is being placed into service.
     * 
     * @param servletConfig
     *            the object containing the servlet's configuration and
     *            initialization parameters
     * @throws javax.servlet.ServletException
     *             if an exception has occurred that interferes with the
     *             servlet's normal operation.
     */
    @SuppressWarnings("unchecked")
    @Override
    public void init(javax.servlet.ServletConfig servletConfig)
            throws javax.servlet.ServletException {
        super.init(servletConfig);
        applicationProperties = new Properties();

        // Read default parameters from server.xml
        final ServletContext context = servletConfig.getServletContext();
        for (final Enumeration<String> e = context.getInitParameterNames(); e
                .hasMoreElements();) {
            final String name = e.nextElement();
            applicationProperties.setProperty(name,
                    context.getInitParameter(name));
        }

        // Override with application config from web.xml
        for (final Enumeration<String> e = servletConfig
                .getInitParameterNames(); e.hasMoreElements();) {
            final String name = e.nextElement();
            applicationProperties.setProperty(name,
                    servletConfig.getInitParameter(name));
        }

        checkProductionMode();
        checkCrossSiteProtection();
        checkResourceCacheTime();
    }

    private void checkCrossSiteProtection() {
        if (getApplicationOrSystemProperty(
                SERVLET_PARAMETER_DISABLE_XSRF_PROTECTION, "false").equals(
                "true")) {
            /*
             * Print an information/warning message about running with xsrf
             * protection disabled
             */
            logger.warning(WARNING_XSRF_PROTECTION_DISABLED);
        }
    }

    /**
     * Checks that the version reported by the client (widgetset) matches that
     * of the server.
     * 
     * @param request
     */
    private void checkWidgetsetVersion(HttpServletRequest request) {
        if (!VERSION.equals(request.getParameter("wsver"))) {
            logger.warning(String.format(WIDGETSET_MISMATCH_INFO, VERSION,
                    request.getParameter("wsver")));
        }
    }

    private void checkProductionMode() {
        // Check if the application is in production mode.
        // We are in production mode if productionMode=true
        if (getApplicationOrSystemProperty(SERVLET_PARAMETER_PRODUCTION_MODE,
                "false").equals("true")) {
            productionMode = true;
        }

        if (!productionMode) {
            /* Print an information/warning message about running in debug mode */
            logger.warning(NOT_PRODUCTION_MODE_INFO);
        }

    }

    private void checkResourceCacheTime() {
        // Check if the browser caching time has been set in web.xml
        try {
            String rct = getApplicationOrSystemProperty(
                    SERVLET_PARAMETER_RESOURCE_CACHE_TIME, "3600");
            resourceCacheTime = Integer.parseInt(rct);
        } catch (NumberFormatException nfe) {
            // Default is 1h
            resourceCacheTime = 3600;
            logger.warning(WARNING_RESOURCE_CACHING_TIME_NOT_NUMERIC);
        }
    }

    /**
     * Gets an application property value.
     * 
     * @param parameterName
     *            the Name or the parameter.
     * @return String value or null if not found
     */
    protected String getApplicationProperty(String parameterName) {

        String val = applicationProperties.getProperty(parameterName);
        if (val != null) {
            return val;
        }

        // Try lower case application properties for backward compatibility with
        // 3.0.2 and earlier
        val = applicationProperties.getProperty(parameterName.toLowerCase());

        return val;
    }

    /**
     * Gets an system property value.
     * 
     * @param parameterName
     *            the Name or the parameter.
     * @return String value or null if not found
     */
    protected String getSystemProperty(String parameterName) {
        String val = null;

        String pkgName;
        final Package pkg = getClass().getPackage();
        if (pkg != null) {
            pkgName = pkg.getName();
        } else {
            final String className = getClass().getName();
            pkgName = new String(className.toCharArray(), 0,
                    className.lastIndexOf('.'));
        }
        val = System.getProperty(pkgName + "." + parameterName);
        if (val != null) {
            return val;
        }

        // Try lowercased system properties
        val = System.getProperty(pkgName + "." + parameterName.toLowerCase());
        return val;
    }

    /**
     * Gets an application or system property value.
     * 
     * @param parameterName
     *            the Name or the parameter.
     * @param defaultValue
     *            the Default to be used.
     * @return String value or default if not found
     */
    String getApplicationOrSystemProperty(String parameterName,
            String defaultValue) {

        String val = null;

        // Try application properties
        val = getApplicationProperty(parameterName);
        if (val != null) {
            return val;
        }

        // Try system properties
        val = getSystemProperty(parameterName);
        if (val != null) {
            return val;
        }

        return defaultValue;
    }

    /**
     * Returns true if the servlet is running in production mode. Production
     * mode disables all debug facilities.
     * 
     * @return true if in production mode, false if in debug mode
     */
    public boolean isProductionMode() {
        return productionMode;
    }

    /**
     * Returns the amount of milliseconds the browser should cache a file.
     * Default is 1 hour (3600 ms).
     * 
     * @return The amount of milliseconds files are cached in the browser
     */
    public int getResourceCacheTime() {
        return resourceCacheTime;
    }

    /**
     * Receives standard HTTP requests from the public service method and
     * dispatches them.
     * 
     * @param request
     *            the object that contains the request the client made of the
     *            servlet.
     * @param response
     *            the object that contains the response the servlet returns to
     *            the client.
     * @throws ServletException
     *             if an input or output error occurs while the servlet is
     *             handling the TRACE request.
     * @throws IOException
     *             if the request for the TRACE cannot be handled.
     */
    @Override
    protected void service(HttpServletRequest request,
            HttpServletResponse response) throws ServletException, IOException {
<<<<<<< HEAD
        service(createWrappedRequest(request), createWrappedResponse(response));
    }

    private void service(WrappedHttpServletRequest request,
            WrappedHttpServletResponse response) throws ServletException,
            IOException {
        AbstractApplicationServletWrapper servletWrapper = new AbstractApplicationServletWrapper(
                this);

        RequestTimer requestTimer = RequestTimer.get(request);
        requestTimer.start(request);
=======
        RequestTimer requestTimer = new RequestTimer();
        requestTimer.start();
>>>>>>> b1ef06fd

        RequestType requestType = getRequestType(request);
        if (!ensureCookiesEnabled(requestType, request, response)) {
            return;
        }

        if (requestType == RequestType.STATIC_FILE) {
            serveStaticResources(request, response);
            return;
        }

        if (isRepaintAll(request)) {
            // warn if versions do not match
            checkWidgetsetVersion(request);
        }

        Application application = null;
        boolean transactionStarted = false;
        boolean requestStarted = false;

        try {
            // If a duplicate "close application" URL is received for an
            // application that is not open, redirect to the application's main
            // page.
            // This is needed as e.g. Spring Security remembers the last
            // URL from the application, which is the logout URL, and repeats
            // it.
            // We can tell apart a real onunload request from a repeated one
            // based on the real one having content (at least the UIDL security
            // key).
            if (requestType == RequestType.UIDL
                    && request.getParameterMap().containsKey(
                            ApplicationConnection.PARAM_UNLOADBURST)
                    && request.getContentLength() < 1
                    && getExistingApplication(request, false) == null) {
                redirectToApplication(request, response);
                return;
            }

            // Find out which application this request is related to
            application = findApplicationInstance(request, requestType);
            if (application == null) {
                return;
            }
            Application.setCurrentApplication(application);

            /*
             * Get or create a WebApplicationContext and an ApplicationManager
             * for the session
             */
            WebApplicationContext webApplicationContext = getApplicationContext(request
                    .getSession());
            CommunicationManager applicationManager = webApplicationContext
                    .getApplicationManager(application, this);

            /* Update browser information from the request */
            webApplicationContext.getBrowser().updateRequestDetails(request);

            /*
             * Call application requestStart before Application.init() is called
             * (bypasses the limitation in TransactionListener)
             */
            if (application instanceof HttpServletRequestListener) {
                ((HttpServletRequestListener) application).onRequestStart(
                        request, response);
                requestStarted = true;
            }

            // Start the application if it's newly created
            startApplication(request, application, webApplicationContext);

            /*
             * Transaction starts. Call transaction listeners. Transaction end
             * is called in the finally block below.
             */
            webApplicationContext.startTransaction(application, request);
            transactionStarted = true;

            /* Handle the request */
            if (requestType == RequestType.FILE_UPLOAD) {
                applicationManager.handleFileUpload(application, request,
                        response);
                return;
            } else if (requestType == RequestType.UIDL) {
                // Handles AJAX UIDL requests
                Root root = application.getRootForRequest(request);
                if (root == null) {
                    throw new ServletException(ERROR_NO_WINDOW_FOUND);
                }
                applicationManager.handleUidlRequest(request, response,
                        servletWrapper, root);
                return;
            } else if (requestType == RequestType.BROWSER_DETAILS) {
                applicationManager.handleBrowserDetailsRequest(request,
                        response, application);
                return;
            }

            // Removes application if it has stopped (mayby by thread or
            // transactionlistener)
            if (!application.isRunning()) {
                endApplication(request, response, application);
                return;
            }

            if (applicationManager.handleApplicationRequest(request, response)) {
                return;
            }
            // TODO Should return 404 error here and not do anything more

        } catch (final SessionExpiredException e) {
            // Session has expired, notify user
            handleServiceSessionExpired(request, response);
        } catch (final GeneralSecurityException e) {
            handleServiceSecurityException(request, response);
        } catch (final Throwable e) {
            handleServiceException(request, response, application, e);
        } finally {
            // Notifies transaction end
            try {
                if (transactionStarted) {
                    ((WebApplicationContext) application.getContext())
                            .endTransaction(application, request);

                }

            } finally {
                try {
                    if (requestStarted) {
                        ((HttpServletRequestListener) application)
                                .onRequestEnd(request, response);
                    }
                } finally {
<<<<<<< HEAD
                    Root.setCurrentRoot(null);
                    Application.setCurrentApplication(null);
                }

                requestTimer.stop();
                RequestTimer.set(request, requestTimer);
=======
                    requestTimer
                            .stop((AbstractWebApplicationContext) application
                                    .getContext());
                }
>>>>>>> b1ef06fd
            }

        }
    }

    private WrappedHttpServletResponse createWrappedResponse(
            HttpServletResponse response) {
        WrappedHttpServletResponse wrappedResponse = new WrappedHttpServletResponse(
                response, getDeploymentConfiguration());
        return wrappedResponse;
    }

    /**
     * Create a wrapped request for a http servlet request. This method can be
     * overridden if the wrapped request should have special properties.
     * 
     * @param request
     *            the original http servlet request
     * @return a wrapped request for the original request
     */
    protected WrappedHttpServletRequest createWrappedRequest(
            HttpServletRequest request) {
        return new WrappedHttpServletRequest(request,
                getDeploymentConfiguration());
    }

    /**
     * Gets a the deployment configuration for this servlet.
     * 
     * @return the deployment configuration
     */
    protected DeploymentConfiguration getDeploymentConfiguration() {
        return deploymentConfiguration;
    }

    /**
     * Check that cookie support is enabled in the browser. Only checks UIDL
     * requests.
     * 
     * @param requestType
     *            Type of the request as returned by
     *            {@link #getRequestType(HttpServletRequest)}
     * @param request
     *            The request from the browser
     * @param response
     *            The response to which an error can be written
     * @return false if cookies are disabled, true otherwise
     * @throws IOException
     */
    private boolean ensureCookiesEnabled(RequestType requestType,
            HttpServletRequest request, HttpServletResponse response)
            throws IOException {
        if (requestType == RequestType.UIDL && !isRepaintAll(request)) {
            // In all other but the first UIDL request a cookie should be
            // returned by the browser.
            // This can be removed if cookieless mode (#3228) is supported
            if (request.getRequestedSessionId() == null) {
                // User has cookies disabled
                criticalNotification(request, response, getSystemMessages()
                        .getCookiesDisabledCaption(), getSystemMessages()
                        .getCookiesDisabledMessage(), null, getSystemMessages()
                        .getCookiesDisabledURL());
                return false;
            }
        }
        return true;
    }

    protected ClassLoader getClassLoader() throws ServletException {
        // Gets custom class loader
        final String classLoaderName = getApplicationOrSystemProperty(
                "ClassLoader", null);
        ClassLoader classLoader;
        if (classLoaderName == null) {
            classLoader = getClass().getClassLoader();
        } else {
            try {
                final Class<?> classLoaderClass = getClass().getClassLoader()
                        .loadClass(classLoaderName);
                final Constructor<?> c = classLoaderClass
                        .getConstructor(new Class[] { ClassLoader.class });
                classLoader = (ClassLoader) c
                        .newInstance(new Object[] { getClass().getClassLoader() });
            } catch (final Exception e) {
                throw new ServletException(
                        "Could not find specified class loader: "
                                + classLoaderName, e);
            }
        }
        return classLoader;
    }

    /**
     * Send a notification to client's application. Used to notify client of
     * critical errors, session expiration and more. Server has no knowledge of
     * what application client refers to.
     * 
     * @param request
     *            the HTTP request instance.
     * @param response
     *            the HTTP response to write to.
     * @param caption
     *            the notification caption
     * @param message
     *            to notification body
     * @param details
     *            a detail message to show in addition to the message. Currently
     *            shown directly below the message but could be hidden behind a
     *            details drop down in the future. Mainly used to give
     *            additional information not necessarily useful to the end user.
     * @param url
     *            url to load when the message is dismissed. Null will reload
     *            the current page.
     * @throws IOException
     *             if the writing failed due to input/output error.
     */
    protected void criticalNotification(HttpServletRequest request,
            HttpServletResponse response, String caption, String message,
            String details, String url) throws IOException {

        if (isUIDLRequest(request)) {

            if (caption != null) {
                caption = "\"" + JsonPaintTarget.escapeJSON(caption) + "\"";
            }
            if (details != null) {
                if (message == null) {
                    message = details;
                } else {
                    message += "<br/><br/>" + details;
                }
            }

            if (message != null) {
                message = "\"" + JsonPaintTarget.escapeJSON(message) + "\"";
            }
            if (url != null) {
                url = "\"" + JsonPaintTarget.escapeJSON(url) + "\"";
            }

            String output = "for(;;);[{\"changes\":[], \"meta\" : {"
                    + "\"appError\": {" + "\"caption\":" + caption + ","
                    + "\"message\" : " + message + "," + "\"url\" : " + url
                    + "}}, \"resources\": {}, \"locales\":[]}]";
            writeResponse(response, "application/json; charset=UTF-8", output);
        } else {
            // Create an HTML reponse with the error
            String output = "";

            if (url != null) {
                output += "<a href=\"" + url + "\">";
            }
            if (caption != null) {
                output += "<b>" + caption + "</b><br/>";
            }
            if (message != null) {
                output += message;
                output += "<br/><br/>";
            }

            if (details != null) {
                output += details;
                output += "<br/><br/>";
            }
            if (url != null) {
                output += "</a>";
            }
            writeResponse(response, "text/html; charset=UTF-8", output);

        }

    }

    /**
     * Writes the response in {@code output} using the contentType given in
     * {@code contentType} to the provided {@link HttpServletResponse}
     * 
     * @param response
     * @param contentType
     * @param output
     *            Output to write (UTF-8 encoded)
     * @throws IOException
     */
    private void writeResponse(HttpServletResponse response,
            String contentType, String output) throws IOException {
        response.setContentType(contentType);
        final ServletOutputStream out = response.getOutputStream();
        // Set the response type
        final PrintWriter outWriter = new PrintWriter(new BufferedWriter(
                new OutputStreamWriter(out, "UTF-8")));
        outWriter.print(output);
        outWriter.flush();
        outWriter.close();
        out.flush();

    }

    /**
     * Returns the application instance to be used for the request. If an
     * existing instance is not found a new one is created or null is returned
     * to indicate that the application is not available.
     * 
     * @param request
     * @param requestType
     * @return
     * @throws MalformedURLException
     * @throws IllegalAccessException
     * @throws InstantiationException
     * @throws ServletException
     * @throws SessionExpiredException
     */
    private Application findApplicationInstance(HttpServletRequest request,
            RequestType requestType) throws MalformedURLException,
            ServletException, SessionExpiredException {

        boolean requestCanCreateApplication = requestCanCreateApplication(
                request, requestType);

        /* Find an existing application for this request. */
        Application application = getExistingApplication(request,
                requestCanCreateApplication);

        if (application != null) {
            /*
             * There is an existing application. We can use this as long as the
             * user not specifically requested to close or restart it.
             */

            final boolean restartApplication = (request
                    .getParameter(URL_PARAMETER_RESTART_APPLICATION) != null);
            final boolean closeApplication = (request
                    .getParameter(URL_PARAMETER_CLOSE_APPLICATION) != null);

            if (restartApplication) {
                closeApplication(application, request.getSession(false));
                return createApplication(request);
            } else if (closeApplication) {
                closeApplication(application, request.getSession(false));
                return null;
            } else {
                return application;
            }
        }

        // No existing application was found

        if (requestCanCreateApplication) {
            /*
             * If the request is such that it should create a new application if
             * one as not found, we do that.
             */
            return createApplication(request);
        } else {
            /*
             * The application was not found and a new one should not be
             * created. Assume the session has expired.
             */
            throw new SessionExpiredException();
        }

    }

    /**
     * Check if the request should create an application if an existing
     * application is not found.
     * 
     * @param request
     * @param requestType
     * @return true if an application should be created, false otherwise
     */
    boolean requestCanCreateApplication(HttpServletRequest request,
            RequestType requestType) {
        if (requestType == RequestType.UIDL && isRepaintAll(request)) {
            /*
             * UIDL request contains valid repaintAll=1 event, the user probably
             * wants to initiate a new application through a custom index.html
             * without using the bootstrap page.
             */
            return true;

        } else if (requestType == RequestType.OTHER) {
            /*
             * I.e URIs that are not application resources or static (theme)
             * files.
             */
            return true;

        }

        return false;
    }

    /**
     * Gets resource path using different implementations. Required to
     * supporting different servlet container implementations (application
     * servers).
     * 
     * @param servletContext
     * @param path
     *            the resource path.
     * @return the resource path.
     */
    protected static String getResourcePath(ServletContext servletContext,
            String path) {
        String resultPath = null;
        resultPath = servletContext.getRealPath(path);
        if (resultPath != null) {
            return resultPath;
        } else {
            try {
                final URL url = servletContext.getResource(path);
                resultPath = url.getFile();
            } catch (final Exception e) {
                // FIXME: Handle exception
                logger.log(Level.INFO, "Could not find resource path " + path,
                        e);
            }
        }
        return resultPath;
    }

    /**
     * Creates a new application and registers it into WebApplicationContext
     * (aka session). This is not meant to be overridden. Override
     * getNewApplication to create the application instance in a custom way.
     * 
     * @param request
     * @return
     * @throws ServletException
     * @throws MalformedURLException
     */
    private Application createApplication(HttpServletRequest request)
            throws ServletException, MalformedURLException {
        Application newApplication = getNewApplication(request);

        final WebApplicationContext context = getApplicationContext(request
                .getSession());
        context.addApplication(newApplication);

        return newApplication;
    }

    private void handleServiceException(HttpServletRequest request,
            HttpServletResponse response, Application application, Throwable e)
            throws IOException, ServletException {
        // if this was an UIDL request, response UIDL back to client
        if (getRequestType(request) == RequestType.UIDL) {
            Application.SystemMessages ci = getSystemMessages();
            criticalNotification(request, response,
                    ci.getInternalErrorCaption(), ci.getInternalErrorMessage(),
                    null, ci.getInternalErrorURL());
            if (application != null) {
                application.getErrorHandler()
                        .terminalError(new RequestError(e));
            } else {
                throw new ServletException(e);
            }
        } else {
            // Re-throw other exceptions
            throw new ServletException(e);
        }

    }

    /**
     * A helper method to strip away characters that might somehow be used for
     * XSS attacs. Leaves at least alphanumeric characters intact. Also removes
     * eg. ( and ), so values should be safe in javascript too.
     * 
     * @param themeName
     * @return
     */
    protected static String stripSpecialChars(String themeName) {
        StringBuilder sb = new StringBuilder();
        char[] charArray = themeName.toCharArray();
        for (int i = 0; i < charArray.length; i++) {
            char c = charArray[i];
            if (!CHAR_BLACKLIST.contains(c)) {
                sb.append(c);
            }
        }
        return sb.toString();
    }

    private static final Collection<Character> CHAR_BLACKLIST = new HashSet<Character>(
            Arrays.asList(new Character[] { '&', '"', '\'', '<', '>', '(', ')',
                    ';' }));

    /**
     * Returns the default theme. Must never return null.
     * 
     * @return
     */
    public static String getDefaultTheme() {
        return DEFAULT_THEME_NAME;
    }

    void handleServiceSessionExpired(HttpServletRequest request,
            HttpServletResponse response) throws IOException, ServletException {

        if (isOnUnloadRequest(request)) {
            /*
             * Request was an unload request (e.g. window close event) and the
             * client expects no response if it fails.
             */
            return;
        }

        try {
            Application.SystemMessages ci = getSystemMessages();
            if (getRequestType(request) != RequestType.UIDL) {
                // 'plain' http req - e.g. browser reload;
                // just go ahead redirect the browser
                response.sendRedirect(ci.getSessionExpiredURL());
            } else {
                /*
                 * Invalidate session (weird to have session if we're saying
                 * that it's expired, and worse: portal integration will fail
                 * since the session is not created by the portal.
                 * 
                 * Session must be invalidated before criticalNotification as it
                 * commits the response.
                 */
                request.getSession().invalidate();

                // send uidl redirect
                criticalNotification(request, response,
                        ci.getSessionExpiredCaption(),
                        ci.getSessionExpiredMessage(), null,
                        ci.getSessionExpiredURL());

            }
        } catch (SystemMessageException ee) {
            throw new ServletException(ee);
        }

    }

    private void handleServiceSecurityException(HttpServletRequest request,
            HttpServletResponse response) throws IOException, ServletException {
        if (isOnUnloadRequest(request)) {
            /*
             * Request was an unload request (e.g. window close event) and the
             * client expects no response if it fails.
             */
            return;
        }

        try {
            Application.SystemMessages ci = getSystemMessages();
            if (getRequestType(request) != RequestType.UIDL) {
                // 'plain' http req - e.g. browser reload;
                // just go ahead redirect the browser
                response.sendRedirect(ci.getCommunicationErrorURL());
            } else {
                // send uidl redirect
                criticalNotification(request, response,
                        ci.getCommunicationErrorCaption(),
                        ci.getCommunicationErrorMessage(),
                        INVALID_SECURITY_KEY_MSG, ci.getCommunicationErrorURL());
                /*
                 * Invalidate session. Portal integration will fail otherwise
                 * since the session is not created by the portal.
                 */
                request.getSession().invalidate();
            }
        } catch (SystemMessageException ee) {
            throw new ServletException(ee);
        }

        log("Invalid security key received from " + request.getRemoteHost());
    }

    /**
     * Creates a new application for the given request.
     * 
     * @param request
     *            the HTTP request.
     * @return A new Application instance.
     * @throws ServletException
     */
    protected abstract Application getNewApplication(HttpServletRequest request)
            throws ServletException;

    /**
     * Starts the application if it is not already running.
     * 
     * @param request
     * @param application
     * @param webApplicationContext
     * @throws ServletException
     * @throws MalformedURLException
     */
    private void startApplication(HttpServletRequest request,
            Application application, WebApplicationContext webApplicationContext)
            throws ServletException, MalformedURLException {

        if (!application.isRunning()) {
            // Create application
            final URL applicationUrl = getApplicationUrl(request);

            // Initial locale comes from the request
            Locale locale = request.getLocale();
            application.setLocale(locale);
            application.start(new ApplicationStartEvent(applicationUrl,
                    applicationProperties, webApplicationContext,
                    isProductionMode()));
        }
    }

    /**
     * Check if this is a request for a static resource and, if it is, serve the
     * resource to the client.
     * 
     * @param request
     * @param response
     * @return true if a file was served and the request has been handled, false
     *         otherwise.
     * @throws IOException
     * @throws ServletException
     */
    private boolean serveStaticResources(HttpServletRequest request,
            HttpServletResponse response) throws IOException, ServletException {

        // FIXME What does 10 refer to?
        String pathInfo = request.getPathInfo();
        if (pathInfo == null || pathInfo.length() <= 10) {
            return false;
        }

        if ((request.getContextPath() != null)
                && (request.getRequestURI().startsWith("/VAADIN/"))) {
            serveStaticResourcesInVAADIN(request.getRequestURI(), request,
                    response);
            return true;
        } else if (request.getRequestURI().startsWith(
                request.getContextPath() + "/VAADIN/")) {
            serveStaticResourcesInVAADIN(
                    request.getRequestURI().substring(
                            request.getContextPath().length()), request,
                    response);
            return true;
        }

        return false;
    }

    /**
     * Serve resources from VAADIN directory.
     * 
     * @param filename
     *            The filename to serve. Should always start with /VAADIN/.
     * @param request
     * @param response
     * @throws IOException
     * @throws ServletException
     */
    private void serveStaticResourcesInVAADIN(String filename,
            HttpServletRequest request, HttpServletResponse response)
            throws IOException, ServletException {

        final ServletContext sc = getServletContext();
        URL resourceUrl = sc.getResource(filename);
        if (resourceUrl == null) {
            // try if requested file is found from classloader

            // strip leading "/" otherwise stream from JAR wont work
            filename = filename.substring(1);
            resourceUrl = getClassLoader().getResource(filename);

            if (resourceUrl == null) {
                // cannot serve requested file
                logger.info("Requested resource ["
                        + filename
                        + "] not found from filesystem or through class loader."
                        + " Add widgetset and/or theme JAR to your classpath or add files to WebContent/VAADIN folder.");
                response.setStatus(HttpServletResponse.SC_NOT_FOUND);
                return;
            }

            // security check: do not permit navigation out of the VAADIN
            // directory
            if (!isAllowedVAADINResourceUrl(request, resourceUrl)) {
                logger.info("Requested resource ["
                        + filename
                        + "] not accessible in the VAADIN directory or access to it is forbidden.");
                response.setStatus(HttpServletResponse.SC_FORBIDDEN);
                return;
            }
        }

        // Find the modification timestamp
        long lastModifiedTime = 0;
        URLConnection connection = null;
        try {
            connection = resourceUrl.openConnection();
            lastModifiedTime = connection.getLastModified();
            // Remove milliseconds to avoid comparison problems (milliseconds
            // are not returned by the browser in the "If-Modified-Since"
            // header).
            lastModifiedTime = lastModifiedTime - lastModifiedTime % 1000;

            if (browserHasNewestVersion(request, lastModifiedTime)) {
                response.setStatus(HttpServletResponse.SC_NOT_MODIFIED);
                return;
            }
        } catch (Exception e) {
            // Failed to find out last modified timestamp. Continue without it.
            logger.log(
                    Level.FINEST,
                    "Failed to find out last modified timestamp. Continuing without it.",
                    e);
        } finally {
            if (connection instanceof URLConnection) {
                try {
                    // Explicitly close the input stream to prevent it
                    // from remaining hanging
                    // http://bugs.sun.com/bugdatabase/view_bug.do?bug_id=4257700
                    InputStream is = connection.getInputStream();
                    if (is != null) {
                        is.close();
                    }
                } catch (IOException e) {
                    logger.log(Level.INFO,
                            "Error closing URLConnection input stream", e);
                }
            }
        }

        // Set type mime type if we can determine it based on the filename
        final String mimetype = sc.getMimeType(filename);
        if (mimetype != null) {
            response.setContentType(mimetype);
        }

        // Provide modification timestamp to the browser if it is known.
        if (lastModifiedTime > 0) {
            response.setDateHeader("Last-Modified", lastModifiedTime);
            /*
             * The browser is allowed to cache for 1 hour without checking if
             * the file has changed. This forces browsers to fetch a new version
             * when the Vaadin version is updated. This will cause more requests
             * to the servlet than without this but for high volume sites the
             * static files should never be served through the servlet. The
             * cache timeout can be configured by setting the resourceCacheTime
             * parameter in web.xml
             */
            response.setHeader("Cache-Control",
                    "max-age: " + String.valueOf(resourceCacheTime));
        }

        // Write the resource to the client.
        final OutputStream os = response.getOutputStream();
        final byte buffer[] = new byte[DEFAULT_BUFFER_SIZE];
        int bytes;
        InputStream is = resourceUrl.openStream();
        while ((bytes = is.read(buffer)) >= 0) {
            os.write(buffer, 0, bytes);
        }
        is.close();
    }

    /**
     * Check whether a URL obtained from a classloader refers to a valid static
     * resource in the directory VAADIN.
     * 
     * Warning: Overriding of this method is not recommended, but is possible to
     * support non-default classloaders or servers that may produce URLs
     * different from the normal ones. The method prototype may change in the
     * future. Care should be taken not to expose class files or other resources
     * outside the VAADIN directory if the method is overridden.
     * 
     * @param request
     * @param resourceUrl
     * @return
     * 
     * @since 6.6.7
     */
    protected boolean isAllowedVAADINResourceUrl(HttpServletRequest request,
            URL resourceUrl) {
        if ("jar".equals(resourceUrl.getProtocol())) {
            // This branch is used for accessing resources directly from the
            // Vaadin JAR in development environments and in similar cases.

            // Inside a JAR, a ".." would mean a real directory named ".." so
            // using it in paths should just result in the file not being found.
            // However, performing a check in case some servers or class loaders
            // try to normalize the path by collapsing ".." before the class
            // loader sees it.

            if (!resourceUrl.getPath().contains("!/VAADIN/")) {
                logger.info("Blocked attempt to access a JAR entry not starting with /VAADIN/: "
                        + resourceUrl);
                return false;
            }
            logger.fine("Accepted access to a JAR entry using a class loader: "
                    + resourceUrl);
            return true;
        } else {
            // Some servers such as GlassFish extract files from JARs (file:)
            // and e.g. JBoss 5+ use protocols vsf: and vfsfile: .

            // Check that the URL is in a VAADIN directory and does not contain
            // "/../"
            if (!resourceUrl.getPath().contains("/VAADIN/")
                    || resourceUrl.getPath().contains("/../")) {
                logger.info("Blocked attempt to access file: " + resourceUrl);
                return false;
            }
            logger.fine("Accepted access to a file using a class loader: "
                    + resourceUrl);
            return true;
        }
    }

    /**
     * Checks if the browser has an up to date cached version of requested
     * resource. Currently the check is performed using the "If-Modified-Since"
     * header. Could be expanded if needed.
     * 
     * @param request
     *            The HttpServletRequest from the browser.
     * @param resourceLastModifiedTimestamp
     *            The timestamp when the resource was last modified. 0 if the
     *            last modification time is unknown.
     * @return true if the If-Modified-Since header tells the cached version in
     *         the browser is up to date, false otherwise
     */
    private boolean browserHasNewestVersion(HttpServletRequest request,
            long resourceLastModifiedTimestamp) {
        if (resourceLastModifiedTimestamp < 1) {
            // We do not know when it was modified so the browser cannot have an
            // up-to-date version
            return false;
        }
        /*
         * The browser can request the resource conditionally using an
         * If-Modified-Since header. Check this against the last modification
         * time.
         */
        try {
            // If-Modified-Since represents the timestamp of the version cached
            // in the browser
            long headerIfModifiedSince = request
                    .getDateHeader("If-Modified-Since");

            if (headerIfModifiedSince >= resourceLastModifiedTimestamp) {
                // Browser has this an up-to-date version of the resource
                return true;
            }
        } catch (Exception e) {
            // Failed to parse header. Fail silently - the browser does not have
            // an up-to-date version in its cache.
        }
        return false;
    }

    protected enum RequestType {
        FILE_UPLOAD, BROWSER_DETAILS, UIDL, OTHER, STATIC_FILE, APPLICATION_RESOURCE;
    }

    protected RequestType getRequestType(HttpServletRequest request) {
        if (isFileUploadRequest(request)) {
            return RequestType.FILE_UPLOAD;
        } else if (isBrowserDetailsRequest(request)) {
            return RequestType.BROWSER_DETAILS;
        } else if (isUIDLRequest(request)) {
            return RequestType.UIDL;
        } else if (isStaticResourceRequest(request)) {
            return RequestType.STATIC_FILE;
        } else if (isApplicationRequest(request)) {
            return RequestType.APPLICATION_RESOURCE;
        } else if (request.getHeader("FileId") != null) {
            return RequestType.FILE_UPLOAD;
        }
        return RequestType.OTHER;

    }

    private static boolean isBrowserDetailsRequest(HttpServletRequest request) {
        return "POST".equals(request.getMethod())
                && request.getParameter("browserDetails") != null;
    }

    private boolean isApplicationRequest(HttpServletRequest request) {
        String path = getRequestPathInfo(request);
        if (path != null && path.startsWith("/APP/")) {
            return true;
        }
        return false;
    }

    private boolean isStaticResourceRequest(HttpServletRequest request) {
        String pathInfo = request.getPathInfo();
        if (pathInfo == null || pathInfo.length() <= 10) {
            return false;
        }

        if ((request.getContextPath() != null)
                && (request.getRequestURI().startsWith("/VAADIN/"))) {
            return true;
        } else if (request.getRequestURI().startsWith(
                request.getContextPath() + "/VAADIN/")) {
            return true;
        }

        return false;
    }

    private boolean isUIDLRequest(HttpServletRequest request) {
        String pathInfo = getRequestPathInfo(request);

        if (pathInfo == null) {
            return false;
        }

        String compare = AJAX_UIDL_URI;

        if (pathInfo.startsWith(compare + "/") || pathInfo.endsWith(compare)) {
            return true;
        }

        return false;
    }

    private boolean isFileUploadRequest(HttpServletRequest request) {
        String pathInfo = getRequestPathInfo(request);

        if (pathInfo == null) {
            return false;
        }

        if (pathInfo.startsWith("/" + UPLOAD_URL_PREFIX)) {
            return true;
        }

        return false;

    }

    private boolean isOnUnloadRequest(HttpServletRequest request) {
        return request.getParameter(ApplicationConnection.PARAM_UNLOADBURST) != null;
    }

    /**
     * Get system messages from the current application class
     * 
     * @return
     */
    protected SystemMessages getSystemMessages() {
        Class<? extends Application> appCls = null;
        try {
            appCls = getApplicationClass();
        } catch (ClassNotFoundException e) {
            // Previous comment claimed that this should never happen
            throw new SystemMessageException(e);
        }
        return getSystemMessages(appCls);
    }

    public static SystemMessages getSystemMessages(
            Class<? extends Application> appCls) {
        try {
            if (appCls != null) {
                Method m = appCls
                        .getMethod("getSystemMessages", (Class[]) null);
                return (Application.SystemMessages) m.invoke(null,
                        (Object[]) null);
            }
        } catch (SecurityException e) {
            throw new SystemMessageException(
                    "Application.getSystemMessage() should be static public", e);
        } catch (NoSuchMethodException e) {
            // This is completely ok and should be silently ignored
        } catch (IllegalArgumentException e) {
            // This should never happen
            throw new SystemMessageException(e);
        } catch (IllegalAccessException e) {
            throw new SystemMessageException(
                    "Application.getSystemMessage() should be static public", e);
        } catch (InvocationTargetException e) {
            // This should never happen
            throw new SystemMessageException(e);
        }
        return Application.getSystemMessages();
    }

    protected abstract Class<? extends Application> getApplicationClass()
            throws ClassNotFoundException;

    /**
     * Return the URL from where static files, e.g. the widgetset and the theme,
     * are served. In a standard configuration the VAADIN folder inside the
     * returned folder is what is used for widgetsets and themes.
     * 
     * The returned folder is usually the same as the context path and
     * independent of the application.
     * 
     * @param request
     * @return The location of static resources (should contain the VAADIN
     *         directory). Never ends with a slash (/).
     */
    protected String getStaticFilesLocation(HttpServletRequest request) {

        return getWebApplicationsStaticFileLocation(request);
    }

    /**
     * The default method to fetch static files location (URL). This method does
     * not check for request attribute {@value #REQUEST_VAADIN_STATIC_FILE_PATH}
     * 
     * @param request
     * @return
     */
    private String getWebApplicationsStaticFileLocation(
            HttpServletRequest request) {
        String staticFileLocation;
        // if property is defined in configurations, use that
        staticFileLocation = getApplicationOrSystemProperty(
                PARAMETER_VAADIN_RESOURCES, null);
        if (staticFileLocation != null) {
            return staticFileLocation;
        }

        // the last (but most common) option is to generate default location
        // from request

        // if context is specified add it to widgetsetUrl
        String ctxPath = request.getContextPath();

        // FIXME: ctxPath.length() == 0 condition is probably unnecessary and
        // might even be wrong.

        if (ctxPath.length() == 0
                && request.getAttribute("javax.servlet.include.context_path") != null) {
            // include request (e.g portlet), get context path from
            // attribute
            ctxPath = (String) request
                    .getAttribute("javax.servlet.include.context_path");
        }

        // Remove heading and trailing slashes from the context path
        ctxPath = removeHeadingOrTrailing(ctxPath, "/");

        if (ctxPath.equals("")) {
            return "";
        } else {
            return "/" + ctxPath;
        }
    }

    /**
     * Remove any heading or trailing "what" from the "string".
     * 
     * @param string
     * @param what
     * @return
     */
    private static String removeHeadingOrTrailing(String string, String what) {
        while (string.startsWith(what)) {
            string = string.substring(1);
        }

        while (string.endsWith(what)) {
            string = string.substring(0, string.length() - 1);
        }

        return string;
    }

    /**
     * Write a redirect response to the main page of the application.
     * 
     * @param request
     * @param response
     * @throws IOException
     *             if sending the redirect fails due to an input/output error or
     *             a bad application URL
     */
    private void redirectToApplication(HttpServletRequest request,
            HttpServletResponse response) throws IOException {
        String applicationUrl = getApplicationUrl(request).toExternalForm();
        response.sendRedirect(response.encodeRedirectURL(applicationUrl));
    }

    /**
     * Gets the current application URL from request.
     * 
     * @param request
     *            the HTTP request.
     * @throws MalformedURLException
     *             if the application is denied access to the persistent data
     *             store represented by the given URL.
     */
    protected URL getApplicationUrl(HttpServletRequest request)
            throws MalformedURLException {
        final URL reqURL = new URL(
                (request.isSecure() ? "https://" : "http://")
                        + request.getServerName()
                        + ((request.isSecure() && request.getServerPort() == 443)
                                || (!request.isSecure() && request
                                        .getServerPort() == 80) ? "" : ":"
                                + request.getServerPort())
                        + request.getRequestURI());
        String servletPath = "";
        if (request.getAttribute("javax.servlet.include.servlet_path") != null) {
            // this is an include request
            servletPath = request.getAttribute(
                    "javax.servlet.include.context_path").toString()
                    + request
                            .getAttribute("javax.servlet.include.servlet_path");

        } else {
            servletPath = request.getContextPath() + request.getServletPath();
        }

        if (servletPath.length() == 0
                || servletPath.charAt(servletPath.length() - 1) != '/') {
            servletPath = servletPath + "/";
        }
        URL u = new URL(reqURL, servletPath);
        return u;
    }

    /**
     * Gets the existing application for given request. Looks for application
     * instance for given request based on the requested URL.
     * 
     * @param request
     *            the HTTP request.
     * @param allowSessionCreation
     *            true if a session should be created if no session exists,
     *            false if no session should be created
     * @return Application instance, or null if the URL does not map to valid
     *         application.
     * @throws MalformedURLException
     *             if the application is denied access to the persistent data
     *             store represented by the given URL.
     * @throws IllegalAccessException
     * @throws InstantiationException
     * @throws SessionExpiredException
     */
    protected Application getExistingApplication(HttpServletRequest request,
            boolean allowSessionCreation) throws MalformedURLException,
            SessionExpiredException {

        // Ensures that the session is still valid
        final HttpSession session = request.getSession(allowSessionCreation);
        if (session == null) {
            throw new SessionExpiredException();
        }

        WebApplicationContext context = getApplicationContext(session);

        // Gets application list for the session.
        final Collection<Application> applications = context.getApplications();

        // Search for the application (using the application URI) from the list
        for (final Iterator<Application> i = applications.iterator(); i
                .hasNext();) {
            final Application sessionApplication = i.next();
            final String sessionApplicationPath = sessionApplication.getURL()
                    .getPath();
            String requestApplicationPath = getApplicationUrl(request)
                    .getPath();

            if (requestApplicationPath.equals(sessionApplicationPath)) {
                // Found a running application
                if (sessionApplication.isRunning()) {
                    return sessionApplication;
                }
                // Application has stopped, so remove it before creating a new
                // application
                getApplicationContext(session).removeApplication(
                        sessionApplication);
                break;
            }
        }

        // Existing application not found
        return null;
    }

    /**
     * Ends the application.
     * 
     * @param request
     *            the HTTP request.
     * @param response
     *            the HTTP response to write to.
     * @param application
     *            the application to end.
     * @throws IOException
     *             if the writing failed due to input/output error.
     */
    private void endApplication(HttpServletRequest request,
            HttpServletResponse response, Application application)
            throws IOException {

        String logoutUrl = application.getLogoutURL();
        if (logoutUrl == null) {
            logoutUrl = application.getURL().toString();
        }

        final HttpSession session = request.getSession();
        if (session != null) {
            getApplicationContext(session).removeApplication(application);
        }

        response.sendRedirect(response.encodeRedirectURL(logoutUrl));
    }

    /**
     * Returns the path info; note that this _can_ be different than
     * request.getPathInfo(). Examples where this might be useful:
     * <ul>
     * <li>An application runner servlet that runs different Vaadin applications
     * based on an identifier.</li>
     * <li>Providing a REST interface in the context root, while serving a
     * Vaadin UI on a sub-URI using only one servlet (e.g. REST on
     * http://example.com/foo, UI on http://example.com/foo/vaadin)</li>
     * 
     * @param request
     * @return
     */
    protected String getRequestPathInfo(HttpServletRequest request) {
        return request.getPathInfo();
    }

    /**
     * Gets relative location of a theme resource.
     * 
     * @param theme
     *            the Theme name.
     * @param resource
     *            the Theme resource.
     * @return External URI specifying the resource
     */
    public String getResourceLocation(String theme, ThemeResource resource) {

        if (resourcePath == null) {
            return resource.getResourceId();
        }
        return resourcePath + theme + "/" + resource.getResourceId();
    }

    private boolean isRepaintAll(HttpServletRequest request) {
        return (request.getParameter(URL_PARAMETER_REPAINT_ALL) != null)
                && (request.getParameter(URL_PARAMETER_REPAINT_ALL).equals("1"));
    }

    private void closeApplication(Application application, HttpSession session) {
        if (application == null) {
            return;
        }

        application.close();
        if (session != null) {
            WebApplicationContext context = getApplicationContext(session);
            context.removeApplication(application);
        }
    }

    /**
     * 
     * Gets the application context from an HttpSession. If no context is
     * currently stored in a session a new context is created and stored in the
     * session.
     * 
     * @param session
     *            the HTTP session.
     * @return the application context for HttpSession.
     */
    protected WebApplicationContext getApplicationContext(HttpSession session) {
        /*
         * TODO the ApplicationContext.getApplicationContext() should be removed
         * and logic moved here. Now overriding context type is possible, but
         * the whole creation logic should be here. MT 1101
         */
        return WebApplicationContext.getApplicationContext(session);
    }

    public class RequestError implements Terminal.ErrorEvent, Serializable {

        private final Throwable throwable;

        public RequestError(Throwable throwable) {
            this.throwable = throwable;
        }

        public Throwable getThrowable() {
            return throwable;
        }

    }

    /**
     * Override this method if you need to use a specialized communicaiton
     * mananger implementation.
     * 
     * @deprecated Instead of overriding this method, override
     *             {@link WebApplicationContext} implementation via
     *             {@link AbstractApplicationServlet#getApplicationContext(HttpSession)}
     *             method and in that customized implementation return your
     *             CommunicationManager in
     *             {@link WebApplicationContext#getApplicationManager(Application, AbstractApplicationServlet)}
     *             method.
     * 
     * @param application
     * @return
     */
    @Deprecated
    public CommunicationManager createCommunicationManager(
            Application application) {
        return new CommunicationManager(application);
    }

    /**
     * Escapes characters to html entities. An exception is made for some
     * "safe characters" to keep the text somewhat readable.
     * 
     * @param unsafe
     * @return a safe string to be added inside an html tag
     */
    public static final String safeEscapeForHtml(String unsafe) {
        if (null == unsafe) {
            return null;
        }
        StringBuilder safe = new StringBuilder();
        char[] charArray = unsafe.toCharArray();
        for (int i = 0; i < charArray.length; i++) {
            char c = charArray[i];
            if (isSafe(c)) {
                safe.append(c);
            } else {
                safe.append("&#");
                safe.append((int) c);
                safe.append(";");
            }
        }

        return safe.toString();
    }

    private static boolean isSafe(char c) {
        return //
        c > 47 && c < 58 || // alphanum
                c > 64 && c < 91 || // A-Z
                c > 96 && c < 123 // a-z
        ;
    }
}<|MERGE_RESOLUTION|>--- conflicted
+++ resolved
@@ -394,22 +394,17 @@
     @Override
     protected void service(HttpServletRequest request,
             HttpServletResponse response) throws ServletException, IOException {
-<<<<<<< HEAD
         service(createWrappedRequest(request), createWrappedResponse(response));
     }
 
     private void service(WrappedHttpServletRequest request,
             WrappedHttpServletResponse response) throws ServletException,
             IOException {
+        RequestTimer requestTimer = new RequestTimer();
+        requestTimer.start();
+
         AbstractApplicationServletWrapper servletWrapper = new AbstractApplicationServletWrapper(
                 this);
-
-        RequestTimer requestTimer = RequestTimer.get(request);
-        requestTimer.start(request);
-=======
-        RequestTimer requestTimer = new RequestTimer();
-        requestTimer.start();
->>>>>>> b1ef06fd
 
         RequestType requestType = getRequestType(request);
         if (!ensureCookiesEnabled(requestType, request, response)) {
@@ -543,19 +538,13 @@
                                 .onRequestEnd(request, response);
                     }
                 } finally {
-<<<<<<< HEAD
                     Root.setCurrentRoot(null);
                     Application.setCurrentApplication(null);
-                }
-
-                requestTimer.stop();
-                RequestTimer.set(request, requestTimer);
-=======
+
                     requestTimer
                             .stop((AbstractWebApplicationContext) application
                                     .getContext());
                 }
->>>>>>> b1ef06fd
             }
 
         }
