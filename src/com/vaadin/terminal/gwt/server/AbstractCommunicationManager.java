/*
@VaadinApache2LicenseForJavaFiles@
 */

package com.vaadin.terminal.gwt.server;

import java.io.BufferedWriter;
import java.io.ByteArrayOutputStream;
import java.io.CharArrayWriter;
import java.io.IOException;
import java.io.InputStream;
import java.io.InputStreamReader;
import java.io.OutputStream;
import java.io.OutputStreamWriter;
import java.io.PrintWriter;
import java.io.Serializable;
import java.io.StringWriter;
import java.lang.reflect.InvocationTargetException;
import java.lang.reflect.Method;
import java.security.GeneralSecurityException;
import java.text.CharacterIterator;
import java.text.DateFormat;
import java.text.DateFormatSymbols;
import java.text.SimpleDateFormat;
import java.text.StringCharacterIterator;
import java.util.ArrayList;
import java.util.Calendar;
import java.util.Collection;
import java.util.Collections;
import java.util.Comparator;
import java.util.GregorianCalendar;
import java.util.HashMap;
import java.util.HashSet;
import java.util.Iterator;
import java.util.LinkedList;
import java.util.List;
import java.util.Locale;
import java.util.Map;
import java.util.Set;
import java.util.UUID;
import java.util.logging.Level;
import java.util.logging.Logger;

import com.vaadin.Application;
import com.vaadin.Application.SystemMessages;
import com.vaadin.RootRequiresMoreInformationException;
import com.vaadin.external.json.JSONArray;
import com.vaadin.external.json.JSONException;
import com.vaadin.external.json.JSONObject;
import com.vaadin.terminal.CombinedRequest;
import com.vaadin.terminal.PaintException;
import com.vaadin.terminal.PaintTarget;
import com.vaadin.terminal.Paintable;
import com.vaadin.terminal.Paintable.RepaintRequestEvent;
import com.vaadin.terminal.RequestHandler;
import com.vaadin.terminal.StreamVariable;
import com.vaadin.terminal.StreamVariable.StreamingEndEvent;
import com.vaadin.terminal.StreamVariable.StreamingErrorEvent;
import com.vaadin.terminal.Terminal.ErrorEvent;
import com.vaadin.terminal.Terminal.ErrorListener;
import com.vaadin.terminal.VariableOwner;
import com.vaadin.terminal.WrappedRequest;
import com.vaadin.terminal.WrappedResponse;
import com.vaadin.terminal.gwt.client.ApplicationConnection;
import com.vaadin.terminal.gwt.client.communication.MethodInvocation;
import com.vaadin.terminal.gwt.client.communication.SharedState;
import com.vaadin.terminal.gwt.server.BootstrapHandler.BootstrapContext;
import com.vaadin.terminal.gwt.server.ComponentSizeValidator.InvalidLayout;
import com.vaadin.ui.AbstractComponent;
import com.vaadin.ui.AbstractField;
import com.vaadin.ui.Component;
import com.vaadin.ui.Root;

/**
 * This is a common base class for the server-side implementations of the
 * communication system between the client code (compiled with GWT into
 * JavaScript) and the server side components. Its client side counterpart is
 * {@link ApplicationConnection}.
 * 
 * A server side component sends its state to the client in a paint request (see
 * {@link Paintable} and {@link PaintTarget} on the server side). The client
 * widget receives these paint requests as calls to
 * {@link com.vaadin.terminal.gwt.client.VPaintableWidget#updateFromUIDL()}. The
 * client component communicates back to the server by sending a list of
 * variable changes (see {@link ApplicationConnection#updateVariable()} and
 * {@link VariableOwner#changeVariables(Object, Map)}).
 * 
 * TODO Document better!
 */
@SuppressWarnings("serial")
public abstract class AbstractCommunicationManager implements
        Paintable.RepaintRequestListener, PaintableIdMapper, Serializable {

    private static final String DASHDASH = "--";

    private static final Logger logger = Logger
            .getLogger(AbstractCommunicationManager.class.getName());

    private static final RequestHandler APP_RESOURCE_HANDLER = new ApplicationResourceHandler();

    private static final RequestHandler UNSUPPORTED_BROWSER_HANDLER = new UnsupportedBrowserHandler();

    /**
     * TODO Document me!
     * 
     * @author peholmst
     */
    public interface Callback extends Serializable {

        public void criticalNotification(WrappedRequest request,
                WrappedResponse response, String cap, String msg,
                String details, String outOfSyncURL) throws IOException;
    }

    static class UploadInterruptedException extends Exception {
        public UploadInterruptedException() {
            super("Upload interrupted by other thread");
        }
    }

    private static String GET_PARAM_REPAINT_ALL = "repaintAll";

    // flag used in the request to indicate that the security token should be
    // written to the response
    private static final String WRITE_SECURITY_TOKEN_FLAG = "writeSecurityToken";

    /* Variable records indexes */
    private static final int VAR_PID = 0;
    private static final int VAR_METHOD = 1;

    public static final char VAR_BURST_SEPARATOR = '\u001d';

    public static final char VAR_ESCAPE_CHARACTER = '\u001b';

    private final HashMap<Integer, OpenWindowCache> currentlyOpenWindowsInClient = new HashMap<Integer, OpenWindowCache>();

    private static final int MAX_BUFFER_SIZE = 64 * 1024;

    /* Same as in apache commons file upload library that was previously used. */
    private static final int MAX_UPLOAD_BUFFER_SIZE = 4 * 1024;

    private static final String GET_PARAM_ANALYZE_LAYOUTS = "analyzeLayouts";

    // cannot combine with paint queue:
    // this can contain dirty components from any Root
    private final ArrayList<Paintable> dirtyPaintables = new ArrayList<Paintable>();

    // queue used during painting to keep track of what still needs to be
    // painted within the Root being painted
    private LinkedList<Paintable> paintQueue = new LinkedList<Paintable>();

    private final HashMap<Paintable, String> paintableIdMap = new HashMap<Paintable, String>();

    private final HashMap<String, Paintable> idPaintableMap = new HashMap<String, Paintable>();

    private int idSequence = 0;

    private final Application application;

    private List<String> locales;

    private int pendingLocalesIndex;

    private int timeoutInterval = -1;

    private DragAndDropService dragAndDropService;

    private String requestThemeName;

    private int maxInactiveInterval;

    /**
     * TODO New constructor - document me!
     * 
     * @param application
     */
    public AbstractCommunicationManager(Application application) {
        this.application = application;
        application.addRequestHandler(getBootstrapHandler());
        application.addRequestHandler(APP_RESOURCE_HANDLER);
        application.addRequestHandler(UNSUPPORTED_BROWSER_HANDLER);
        requireLocale(application.getLocale().toString());
    }

    protected Application getApplication() {
        return application;
    }

    private static final int LF = "\n".getBytes()[0];

    private static final String CRLF = "\r\n";

    private static final String UTF8 = "UTF8";

    private static final String GET_PARAM_HIGHLIGHT_COMPONENT = "highlightComponent";

    private Paintable highLightedPaintable;

    private static String readLine(InputStream stream) throws IOException {
        ByteArrayOutputStream bout = new ByteArrayOutputStream();
        int readByte = stream.read();
        while (readByte != LF) {
            bout.write(readByte);
            readByte = stream.read();
        }
        byte[] bytes = bout.toByteArray();
        return new String(bytes, 0, bytes.length - 1, UTF8);
    }

    /**
     * Method used to stream content from a multipart request (either from
     * servlet or portlet request) to given StreamVariable
     * 
     * 
     * @param request
     * @param response
     * @param streamVariable
     * @param owner
     * @param boundary
     * @throws IOException
     */
    protected void doHandleSimpleMultipartFileUpload(WrappedRequest request,
            WrappedResponse response, StreamVariable streamVariable,
            String variableName, VariableOwner owner, String boundary)
            throws IOException {
        // multipart parsing, supports only one file for request, but that is
        // fine for our current terminal

        final InputStream inputStream = request.getInputStream();

        int contentLength = request.getContentLength();

        boolean atStart = false;
        boolean firstFileFieldFound = false;

        String rawfilename = "unknown";
        String rawMimeType = "application/octet-stream";

        /*
         * Read the stream until the actual file starts (empty line). Read
         * filename and content type from multipart headers.
         */
        while (!atStart) {
            String readLine = readLine(inputStream);
            contentLength -= (readLine.length() + 2);
            if (readLine.startsWith("Content-Disposition:")
                    && readLine.indexOf("filename=") > 0) {
                rawfilename = readLine.replaceAll(".*filename=", "");
                String parenthesis = rawfilename.substring(0, 1);
                rawfilename = rawfilename.substring(1);
                rawfilename = rawfilename.substring(0,
                        rawfilename.indexOf(parenthesis));
                firstFileFieldFound = true;
            } else if (firstFileFieldFound && readLine.equals("")) {
                atStart = true;
            } else if (readLine.startsWith("Content-Type")) {
                rawMimeType = readLine.split(": ")[1];
            }
        }

        contentLength -= (boundary.length() + CRLF.length() + 2
                * DASHDASH.length() + 2); // 2 == CRLF

        /*
         * Reads bytes from the underlying stream. Compares the read bytes to
         * the boundary string and returns -1 if met.
         * 
         * The matching happens so that if the read byte equals to the first
         * char of boundary string, the stream goes to "buffering mode". In
         * buffering mode bytes are read until the character does not match the
         * corresponding from boundary string or the full boundary string is
         * found.
         * 
         * Note, if this is someday needed elsewhere, don't shoot yourself to
         * foot and split to a top level helper class.
         */
        InputStream simpleMultiPartReader = new SimpleMultiPartInputStream(
                inputStream, boundary);

        /*
         * Should report only the filename even if the browser sends the path
         */
        final String filename = removePath(rawfilename);
        final String mimeType = rawMimeType;

        try {
            /*
             * safe cast as in GWT terminal all variable owners are expected to
             * be components.
             */
            Component component = (Component) owner;
            if (component.isReadOnly()) {
                throw new UploadException(
                        "Warning: file upload ignored because the componente was read-only");
            }
            boolean forgetVariable = streamToReceiver(simpleMultiPartReader,
                    streamVariable, filename, mimeType, contentLength);
            if (forgetVariable) {
                cleanStreamVariable(owner, variableName);
            }
        } catch (Exception e) {
            synchronized (application) {
                handleChangeVariablesError(application, (Component) owner, e,
                        new HashMap<String, Object>());
            }
        }
        sendUploadResponse(request, response);

    }

    /**
     * Used to stream plain file post (aka XHR2.post(File))
     * 
     * @param request
     * @param response
     * @param streamVariable
     * @param owner
     * @param contentLength
     * @throws IOException
     */
    protected void doHandleXhrFilePost(WrappedRequest request,
            WrappedResponse response, StreamVariable streamVariable,
            String variableName, VariableOwner owner, int contentLength)
            throws IOException {

        // These are unknown in filexhr ATM, maybe add to Accept header that
        // is accessible in portlets
        final String filename = "unknown";
        final String mimeType = filename;
        final InputStream stream = request.getInputStream();
        try {
            /*
             * safe cast as in GWT terminal all variable owners are expected to
             * be components.
             */
            Component component = (Component) owner;
            if (component.isReadOnly()) {
                throw new UploadException(
                        "Warning: file upload ignored because the component was read-only");
            }
            boolean forgetVariable = streamToReceiver(stream, streamVariable,
                    filename, mimeType, contentLength);
            if (forgetVariable) {
                cleanStreamVariable(owner, variableName);
            }
        } catch (Exception e) {
            synchronized (application) {
                handleChangeVariablesError(application, (Component) owner, e,
                        new HashMap<String, Object>());
            }
        }
        sendUploadResponse(request, response);
    }

    /**
     * @param in
     * @param streamVariable
     * @param filename
     * @param type
     * @param contentLength
     * @return true if the streamvariable has informed that the terminal can
     *         forget this variable
     * @throws UploadException
     */
    protected final boolean streamToReceiver(final InputStream in,
            StreamVariable streamVariable, String filename, String type,
            int contentLength) throws UploadException {
        if (streamVariable == null) {
            throw new IllegalStateException(
                    "StreamVariable for the post not found");
        }

        final Application application = getApplication();

        OutputStream out = null;
        int totalBytes = 0;
        StreamingStartEventImpl startedEvent = new StreamingStartEventImpl(
                filename, type, contentLength);
        try {
            boolean listenProgress;
            synchronized (application) {
                streamVariable.streamingStarted(startedEvent);
                out = streamVariable.getOutputStream();
                listenProgress = streamVariable.listenProgress();
            }

            // Gets the output target stream
            if (out == null) {
                throw new NoOutputStreamException();
            }

            if (null == in) {
                // No file, for instance non-existent filename in html upload
                throw new NoInputStreamException();
            }

            final byte buffer[] = new byte[MAX_UPLOAD_BUFFER_SIZE];
            int bytesReadToBuffer = 0;
            while ((bytesReadToBuffer = in.read(buffer)) > 0) {
                out.write(buffer, 0, bytesReadToBuffer);
                totalBytes += bytesReadToBuffer;
                if (listenProgress) {
                    // update progress if listener set and contentLength
                    // received
                    synchronized (application) {
                        StreamingProgressEventImpl progressEvent = new StreamingProgressEventImpl(
                                filename, type, contentLength, totalBytes);
                        streamVariable.onProgress(progressEvent);
                    }
                }
                if (streamVariable.isInterrupted()) {
                    throw new UploadInterruptedException();
                }
            }

            // upload successful
            out.close();
            StreamingEndEvent event = new StreamingEndEventImpl(filename, type,
                    totalBytes);
            synchronized (application) {
                streamVariable.streamingFinished(event);
            }

        } catch (UploadInterruptedException e) {
            // Download interrupted by application code
            tryToCloseStream(out);
            StreamingErrorEvent event = new StreamingErrorEventImpl(filename,
                    type, contentLength, totalBytes, e);
            synchronized (application) {
                streamVariable.streamingFailed(event);
            }
            // Note, we are not throwing interrupted exception forward as it is
            // not a terminal level error like all other exception.
        } catch (final Exception e) {
            tryToCloseStream(out);
            synchronized (application) {
                StreamingErrorEvent event = new StreamingErrorEventImpl(
                        filename, type, contentLength, totalBytes, e);
                synchronized (application) {
                    streamVariable.streamingFailed(event);
                }
                // throw exception for terminal to be handled (to be passed to
                // terminalErrorHandler)
                throw new UploadException(e);
            }
        }
        return startedEvent.isDisposed();
    }

    static void tryToCloseStream(OutputStream out) {
        try {
            // try to close output stream (e.g. file handle)
            if (out != null) {
                out.close();
            }
        } catch (IOException e1) {
            // NOP
        }
    }

    /**
     * Removes any possible path information from the filename and returns the
     * filename. Separators / and \\ are used.
     * 
     * @param name
     * @return
     */
    private static String removePath(String filename) {
        if (filename != null) {
            filename = filename.replaceAll("^.*[/\\\\]", "");
        }

        return filename;
    }

    /**
     * TODO document
     * 
     * @param request
     * @param response
     * @throws IOException
     */
    protected void sendUploadResponse(WrappedRequest request,
            WrappedResponse response) throws IOException {
        response.setContentType("text/html");
        final OutputStream out = response.getOutputStream();
        final PrintWriter outWriter = new PrintWriter(new BufferedWriter(
                new OutputStreamWriter(out, "UTF-8")));
        outWriter.print("<html><body>download handled</body></html>");
        outWriter.flush();
        out.close();
    }

    /**
     * Internally process a UIDL request from the client.
     * 
     * This method calls
     * {@link #handleVariables(WrappedRequest, WrappedResponse, Callback, Application, Root)}
     * to process any changes to variables by the client and then repaints
     * affected components using {@link #paintAfterVariableChanges()}.
     * 
     * Also, some cleanup is done when a request arrives for an application that
     * has already been closed.
     * 
     * The method handleUidlRequest(...) in subclasses should call this method.
     * 
     * TODO better documentation
     * 
     * @param request
     * @param response
     * @param callback
     * @param root
     *            target window for the UIDL request, can be null if target not
     *            found
     * @throws IOException
     * @throws InvalidUIDLSecurityKeyException
     */
    public void handleUidlRequest(WrappedRequest request,
            WrappedResponse response, Callback callback, Root root)
            throws IOException, InvalidUIDLSecurityKeyException {

        requestThemeName = request.getParameter("theme");
        maxInactiveInterval = request.getSessionMaxInactiveInterval();
        // repaint requested or session has timed out and new one is created
        boolean repaintAll;
        final OutputStream out;

        repaintAll = (request.getParameter(GET_PARAM_REPAINT_ALL) != null);
        // || (request.getSession().isNew()); FIXME What the h*ll is this??
        out = response.getOutputStream();

        boolean analyzeLayouts = false;
        if (repaintAll) {
            // analyzing can be done only with repaintAll
            analyzeLayouts = (request.getParameter(GET_PARAM_ANALYZE_LAYOUTS) != null);

            if (request.getParameter(GET_PARAM_HIGHLIGHT_COMPONENT) != null) {
                String pid = request
                        .getParameter(GET_PARAM_HIGHLIGHT_COMPONENT);
                highLightedPaintable = idPaintableMap.get(pid);
                highlightPaintable(highLightedPaintable);
            }
        }

        final PrintWriter outWriter = new PrintWriter(new BufferedWriter(
                new OutputStreamWriter(out, "UTF-8")));

        // The rest of the process is synchronized with the application
        // in order to guarantee that no parallel variable handling is
        // made
        synchronized (application) {

            // Finds the window within the application
            if (application.isRunning()) {
                // Returns if no window found
                if (root == null) {
                    // This should not happen, no windows exists but
                    // application is still open.
                    logger.warning("Could not get root for application");
                    return;
                }
            } else {
                // application has been closed
                endApplication(request, response, application);
                return;
            }

            // Change all variables based on request parameters
            if (!handleVariables(request, response, callback, application, root)) {

                // var inconsistency; the client is probably out-of-sync
                SystemMessages ci = null;
                try {
                    Method m = application.getClass().getMethod(
                            "getSystemMessages", (Class[]) null);
                    ci = (Application.SystemMessages) m.invoke(null,
                            (Object[]) null);
                } catch (Exception e2) {
                    // FIXME: Handle exception
                    // Not critical, but something is still wrong; print
                    // stacktrace
                    logger.log(Level.WARNING,
                            "getSystemMessages() failed - continuing", e2);
                }
                if (ci != null) {
                    String msg = ci.getOutOfSyncMessage();
                    String cap = ci.getOutOfSyncCaption();
                    if (msg != null || cap != null) {
                        callback.criticalNotification(request, response, cap,
                                msg, null, ci.getOutOfSyncURL());
                        // will reload page after this
                        return;
                    }
                }
                // No message to show, let's just repaint all.
                repaintAll = true;
            }

            paintAfterVariableChanges(request, response, callback, repaintAll,
                    outWriter, root, analyzeLayouts);

        }

        outWriter.close();
        requestThemeName = null;
    }

    protected void highlightPaintable(Paintable highLightedPaintable2) {
        StringBuilder sb = new StringBuilder();
        sb.append("*** Debug details of a component:  *** \n");
        sb.append("Type: ");
        sb.append(highLightedPaintable2.getClass().getName());
        if (highLightedPaintable2 instanceof AbstractComponent) {
            AbstractComponent component = (AbstractComponent) highLightedPaintable2;
            sb.append("\nId:");
            sb.append(paintableIdMap.get(component));
            if (component.getCaption() != null) {
                sb.append("\nCaption:");
                sb.append(component.getCaption());
            }

            printHighlightedComponentHierarchy(sb, component);
        }
        logger.info(sb.toString());
    }

    protected void printHighlightedComponentHierarchy(StringBuilder sb,
            AbstractComponent component) {
        LinkedList<Component> h = new LinkedList<Component>();
        h.add(component);
        Component parent = component.getParent();
        while (parent != null) {
            h.addFirst(parent);
            parent = parent.getParent();
        }

        sb.append("\nComponent hierarchy:\n");
        Application application2 = component.getApplication();
        sb.append(application2.getClass().getName());
        sb.append(".");
        sb.append(application2.getClass().getSimpleName());
        sb.append("(");
        sb.append(application2.getClass().getSimpleName());
        sb.append(".java");
        sb.append(":1)");
        int l = 1;
        for (Component component2 : h) {
            sb.append("\n");
            for (int i = 0; i < l; i++) {
                sb.append("  ");
            }
            l++;
            Class<? extends Component> componentClass = component2.getClass();
            Class<?> topClass = componentClass;
            while (topClass.getEnclosingClass() != null) {
                topClass = topClass.getEnclosingClass();
            }
            sb.append(componentClass.getName());
            sb.append(".");
            sb.append(componentClass.getSimpleName());
            sb.append("(");
            sb.append(topClass.getSimpleName());
            sb.append(".java:1)");
        }
    }

    /**
     * TODO document
     * 
     * @param request
     * @param response
     * @param callback
     * @param repaintAll
     * @param outWriter
     * @param window
     * @param analyzeLayouts
     * @throws PaintException
     * @throws IOException
     */
    private void paintAfterVariableChanges(WrappedRequest request,
            WrappedResponse response, Callback callback, boolean repaintAll,
            final PrintWriter outWriter, Root root, boolean analyzeLayouts)
            throws PaintException, IOException {

        if (repaintAll) {
            makeAllPaintablesDirty(root);
        }

        // Removes application if it has stopped during variable changes
        if (!application.isRunning()) {
            endApplication(request, response, application);
            return;
        }

        openJsonMessage(outWriter, response);

        // security key
        Object writeSecurityTokenFlag = request
                .getAttribute(WRITE_SECURITY_TOKEN_FLAG);

        if (writeSecurityTokenFlag != null) {
            outWriter.print(getSecurityKeyUIDL(request));
        }

        writeUidlResponce(repaintAll, outWriter, root, analyzeLayouts);

        closeJsonMessage(outWriter);

        outWriter.close();

    }

    /**
     * Gets the security key (and generates one if needed) as UIDL.
     * 
     * @param request
     * @return the security key UIDL or "" if the feature is turned off
     */
    public String getSecurityKeyUIDL(WrappedRequest request) {
        final String seckey = getSecurityKey(request);
        if (seckey != null) {
            return "\"" + ApplicationConnection.UIDL_SECURITY_TOKEN_ID
                    + "\":\"" + seckey + "\",";
        } else {
            return "";
        }
    }

    /**
     * Gets the security key (and generates one if needed).
     * 
     * @param request
     * @return the security key
     */
    protected String getSecurityKey(WrappedRequest request) {
        String seckey = null;
        seckey = (String) request
                .getSessionAttribute(ApplicationConnection.UIDL_SECURITY_TOKEN_ID);
        if (seckey == null) {
            seckey = UUID.randomUUID().toString();
            request.setSessionAttribute(
                    ApplicationConnection.UIDL_SECURITY_TOKEN_ID, seckey);
        }

        return seckey;
    }

    // for internal use by JsonPaintTarget
    public void queuePaintable(Paintable paintable) {
        if (!paintQueue.contains(paintable)) {
            paintQueue.add(paintable);
        }
    }

    public void writeUidlResponce(boolean repaintAll,
            final PrintWriter outWriter, Root root, boolean analyzeLayouts)
            throws PaintException {
        ArrayList<Paintable> paintables = null;

        // Paints components
        if (repaintAll) {
            paintables = new ArrayList<Paintable>();
            paintables.add(root);

            // Reset sent locales
            locales = null;
            requireLocale(application.getLocale().toString());

        } else {
            // remove detached components from paintableIdMap so they
            // can be GC'ed
            /*
             * TODO figure out if we could move this beyond the painting phase,
             * "respond as fast as possible, then do the cleanup". Beware of
             * painting the dirty detached components.
             */
            for (Iterator<Paintable> it = paintableIdMap.keySet().iterator(); it
                    .hasNext();) {
                Component p = (Component) it.next();
                if (p.getApplication() == null) {
                    unregisterPaintable(p);
                    // Take into account that some other component may have
                    // reused p's ID by now (this can happen when manually
                    // assigning IDs with setDebugId().) See #8090.
                    String pid = paintableIdMap.get(p);
                    if (idPaintableMap.get(pid) == p) {
                        idPaintableMap.remove(pid);
                    }
                    it.remove();
                    dirtyPaintables.remove(p);
                }
            }
            // TODO second list/stack for those whose state needs to be sent?
            paintables = getDirtyVisibleComponents(root);
        }

        if (paintables != null) {
            // We need to avoid painting children before parent.
            // This is ensured by ordering list by depth in component
            // tree
            Collections.sort(paintables, new Comparator<Paintable>() {
                public int compare(Paintable o1, Paintable o2) {
                    Component c1 = (Component) o1;
                    Component c2 = (Component) o2;
                    int d1 = 0;
                    while (c1.getParent() != null) {
                        d1++;
                        c1 = c1.getParent();
                    }
                    int d2 = 0;
                    while (c2.getParent() != null) {
                        d2++;
                        c2 = c2.getParent();
                    }
                    if (d1 < d2) {
                        return -1;
                    }
                    if (d1 > d2) {
                        return 1;
                    }
                    return 0;
                }
            });
        }

        outWriter.print("\"changes\":[");

        List<InvalidLayout> invalidComponentRelativeSizes = null;

        JsonPaintTarget paintTarget = new JsonPaintTarget(this, outWriter,
                !repaintAll);
        OpenWindowCache windowCache = currentlyOpenWindowsInClient.get(Integer
                .valueOf(root.getRootId()));
        if (windowCache == null) {
            windowCache = new OpenWindowCache();
            currentlyOpenWindowsInClient.put(Integer.valueOf(root.getRootId()),
                    windowCache);
        }

        LinkedList<Paintable> stateQueue = new LinkedList<Paintable>();

        if (paintables != null) {

            // clear and rebuild paint queue
            paintQueue.clear();
            paintQueue.addAll(paintables);

            while (!paintQueue.isEmpty()) {
                final Paintable p = paintQueue.pop();
                // for now, all painted components may need a state refresh
                stateQueue.push(p);

                // // TODO CLEAN
                // if (p instanceof Root) {
                // final Root r = (Root) p;
                // if (r.getTerminal() == null) {
                // r.setTerminal(application.getRoot().getTerminal());
                // }
                // }

                // TODO we may still get changes that have been
                // rendered already (changes with only cached flag)
                if (paintTarget.needsToBePainted(p)) {
                    paintTarget.startTag("change");
                    final String pid = getPaintableId(p);
                    paintTarget.addAttribute("pid", pid);

                    // paints subcomponents as references (via
                    // JsonPaintTarget.startPaintable()) and defers painting
                    // their contents to another top-level change (via
                    // queuePaintable())
                    p.paint(paintTarget);

                    paintTarget.endTag("change");
                }
                paintablePainted(p);

                if (analyzeLayouts) {
                    Root w = (Root) p;
                    invalidComponentRelativeSizes = ComponentSizeValidator
                            .validateComponentRelativeSizes(w.getContent(),
                                    null, null);

                    // // Also check any existing subwindows
                    // if (w.getChildWindows() != null) {
                    // for (Window subWindow : w.getChildWindows()) {
                    // invalidComponentRelativeSizes = ComponentSizeValidator
                    // .validateComponentRelativeSizes(
                    // subWindow.getContent(),
                    // invalidComponentRelativeSizes, null);
                    // }
                    // }
                }
            }
        }

        paintTarget.close();
        outWriter.print("], "); // close changes

        if (!stateQueue.isEmpty()) {
            // paint shared state

            // for now, send the complete state of all modified and new
            // components

            // Ideally, all this would be sent before "changes", but that causes
            // complications with legacy components that create sub-components
            // in their paint phase. Nevertheless, this will be processed on the
            // client after component creation but before legacy UIDL
            // processing.

            JSONObject sharedStates = new JSONObject();
            while (!stateQueue.isEmpty()) {
                final Paintable p = stateQueue.pop();
                String paintableId = getPaintableId(p);
                SharedState state = p.getState();
                if (null != state) {
                    // encode and send shared state
                    try {
                        JSONArray stateJsonArray = JsonCodec
                                .encode(state, this);
                        sharedStates.put(paintableId, stateJsonArray);
                    } catch (JSONException e) {
                        throw new PaintException(
                                "Failed to serialize shared state for paintable "
                                        + paintableId + ": " + e.getMessage());
                    }
                }
            }
            outWriter.print("\"state\":");
            outWriter.append(sharedStates.toString());
            outWriter.print(", "); // close changes
        }

        // TODO send server to client RPC calls in call order here

        outWriter.print("\"meta\" : {");
        boolean metaOpen = false;

        if (repaintAll) {
            metaOpen = true;
            outWriter.write("\"repaintAll\":true");
            if (analyzeLayouts) {
                outWriter.write(", \"invalidLayouts\":");
                outWriter.write("[");
                if (invalidComponentRelativeSizes != null) {
                    boolean first = true;
                    for (InvalidLayout invalidLayout : invalidComponentRelativeSizes) {
                        if (!first) {
                            outWriter.write(",");
                        } else {
                            first = false;
                        }
                        invalidLayout.reportErrors(outWriter, this, System.err);
                    }
                }
                outWriter.write("]");
            }
            if (highLightedPaintable != null) {
                outWriter.write(", \"hl\":\"");
                outWriter.write(paintableIdMap.get(highLightedPaintable));
                outWriter.write("\"");
                highLightedPaintable = null;
            }
        }

        SystemMessages ci = null;
        try {
            Method m = application.getClass().getMethod("getSystemMessages",
                    (Class[]) null);
            ci = (Application.SystemMessages) m.invoke(null, (Object[]) null);
        } catch (NoSuchMethodException e) {
            logger.log(Level.WARNING,
                    "getSystemMessages() failed - continuing", e);
        } catch (IllegalArgumentException e) {
            logger.log(Level.WARNING,
                    "getSystemMessages() failed - continuing", e);
        } catch (IllegalAccessException e) {
            logger.log(Level.WARNING,
                    "getSystemMessages() failed - continuing", e);
        } catch (InvocationTargetException e) {
            logger.log(Level.WARNING,
                    "getSystemMessages() failed - continuing", e);
        }

        // meta instruction for client to enable auto-forward to
        // sessionExpiredURL after timer expires.
        if (ci != null && ci.getSessionExpiredMessage() == null
                && ci.getSessionExpiredCaption() == null
                && ci.isSessionExpiredNotificationEnabled()) {
            int newTimeoutInterval = getTimeoutInterval();
            if (repaintAll || (timeoutInterval != newTimeoutInterval)) {
                String escapedURL = ci.getSessionExpiredURL() == null ? "" : ci
                        .getSessionExpiredURL().replace("/", "\\/");
                if (metaOpen) {
                    outWriter.write(",");
                }
                outWriter.write("\"timedRedirect\":{\"interval\":"
                        + (newTimeoutInterval + 15) + ",\"url\":\""
                        + escapedURL + "\"}");
                metaOpen = true;
            }
            timeoutInterval = newTimeoutInterval;
        }

        outWriter.print("}, \"resources\" : {");

        // Precache custom layouts

        // TODO We should only precache the layouts that are not
        // cached already (plagiate from usedPaintableTypes)
        int resourceIndex = 0;
        for (final Iterator<Object> i = paintTarget.getUsedResources()
                .iterator(); i.hasNext();) {
            final String resource = (String) i.next();
            InputStream is = null;
            try {
                is = getThemeResourceAsStream(root, getTheme(root), resource);
            } catch (final Exception e) {
                // FIXME: Handle exception
                logger.log(Level.FINER, "Failed to get theme resource stream.",
                        e);
            }
            if (is != null) {

                outWriter.print((resourceIndex++ > 0 ? ", " : "") + "\""
                        + resource + "\" : ");
                final StringBuffer layout = new StringBuffer();

                try {
                    final InputStreamReader r = new InputStreamReader(is,
                            "UTF-8");
                    final char[] buffer = new char[20000];
                    int charsRead = 0;
                    while ((charsRead = r.read(buffer)) > 0) {
                        layout.append(buffer, 0, charsRead);
                    }
                    r.close();
                } catch (final java.io.IOException e) {
                    // FIXME: Handle exception
                    logger.log(Level.INFO, "Resource transfer failed", e);
                }
                outWriter.print("\""
                        + JsonPaintTarget.escapeJSON(layout.toString()) + "\"");
            } else {
                // FIXME: Handle exception
                logger.severe("CustomLayout not found: " + resource);
            }
        }
        outWriter.print("}");

        Collection<Class<? extends Paintable>> usedPaintableTypes = paintTarget
                .getUsedPaintableTypes();
        boolean typeMappingsOpen = false;
        for (Class<? extends Paintable> class1 : usedPaintableTypes) {
            if (windowCache.cache(class1)) {
                // client does not know the mapping key for this type, send
                // mapping to client
                if (!typeMappingsOpen) {
                    typeMappingsOpen = true;
                    outWriter.print(", \"typeMappings\" : { ");
                } else {
                    outWriter.print(" , ");
                }
                String canonicalName = class1.getCanonicalName();
                outWriter.print("\"");
                outWriter.print(canonicalName);
                outWriter.print("\" : ");
                outWriter.print(getTagForType(class1));
            }
        }
        if (typeMappingsOpen) {
            outWriter.print(" }");
        }

        // add any pending locale definitions requested by the client
        printLocaleDeclarations(outWriter);

        if (dragAndDropService != null) {
            dragAndDropService.printJSONResponse(outWriter);
        }
    }

    protected abstract InputStream getThemeResourceAsStream(Root root,
            String themeName, String resource);

    private int getTimeoutInterval() {
        return maxInactiveInterval;
    }

    private String getTheme(Root root) {
        String themeName = root.getApplication().getThemeForRoot(root);
        String requestThemeName = getRequestTheme();

        if (requestThemeName != null) {
            themeName = requestThemeName;
        }
        if (themeName == null) {
            themeName = AbstractApplicationServlet.getDefaultTheme();
        }
        return themeName;
    }

    private String getRequestTheme() {
        return requestThemeName;
    }

    public void makeAllPaintablesDirty(Root root) {
        // If repaint is requested, clean all ids in this root window
        for (final Iterator<String> it = idPaintableMap.keySet().iterator(); it
                .hasNext();) {
            final Component c = (Component) idPaintableMap.get(it.next());
            if (isChildOf(root, c)) {
                it.remove();
                paintableIdMap.remove(c);
            }
        }
        // clean WindowCache
        OpenWindowCache openWindowCache = currentlyOpenWindowsInClient
                .get(Integer.valueOf(root.getRootId()));
        if (openWindowCache != null) {
            openWindowCache.clear();
        }
    }

    /**
     * Called when communication manager stops listening for repaints for given
     * component.
     * 
     * @param p
     */
    protected void unregisterPaintable(Component p) {
        p.removeListener(this);
    }

    /**
     * Returns false if the cross site request forgery protection is turned off.
     * 
     * @param application
     * @return false if the XSRF is turned off, true otherwise
     */
    public boolean isXSRFEnabled(Application application) {
        return !"true"
                .equals(application
                        .getProperty(AbstractApplicationServlet.SERVLET_PARAMETER_DISABLE_XSRF_PROTECTION));
    }

    /**
     * TODO document
     * 
     * If this method returns false, something was submitted that we did not
     * expect; this is probably due to the client being out-of-sync and sending
     * variable changes for non-existing pids
     * 
     * @return true if successful, false if there was an inconsistency
     */
    private boolean handleVariables(WrappedRequest request,
            WrappedResponse response, Callback callback,
            Application application2, Root root) throws IOException,
            InvalidUIDLSecurityKeyException {
        boolean success = true;

        String changes = getRequestPayload(request);
        if (changes != null) {

            // Manage bursts one by one
            final String[] bursts = changes.split(String
                    .valueOf(VAR_BURST_SEPARATOR));

            // Security: double cookie submission pattern unless disabled by
            // property
            if (isXSRFEnabled(application2)) {
                if (bursts.length == 1 && "init".equals(bursts[0])) {
                    // init request; don't handle any variables, key sent in
                    // response.
                    request.setAttribute(WRITE_SECURITY_TOKEN_FLAG, true);
                    return true;
                } else {
                    // ApplicationServlet has stored the security token in the
                    // session; check that it matched the one sent in the UIDL
                    String sessId = (String) request
                            .getSessionAttribute(ApplicationConnection.UIDL_SECURITY_TOKEN_ID);

                    if (sessId == null || !sessId.equals(bursts[0])) {
                        throw new InvalidUIDLSecurityKeyException(
                                "Security key mismatch");
                    }
                }

            }

            for (int bi = 1; bi < bursts.length; bi++) {
                // unescape any encoded separator characters in the burst
                final String burst = unescapeBurst(bursts[bi]);
                success &= handleBurst(request, application2, burst);

                // In case that there were multiple bursts, we know that this is
                // a special synchronous case for closing window. Thus we are
                // not interested in sending any UIDL changes back to client.
                // Still we must clear component tree between bursts to ensure
                // that no removed components are updated. The painting after
                // the last burst is handled normally by the calling method.
                if (bi < bursts.length - 1) {

                    // We will be discarding all changes
                    final PrintWriter outWriter = new PrintWriter(
                            new CharArrayWriter());

                    paintAfterVariableChanges(request, response, callback,
                            true, outWriter, root, false);

                }

            }
        }
        /*
         * Note that we ignore inconsistencies while handling unload request.
         * The client can't remove invalid variable changes from the burst, and
         * we don't have the required logic implemented on the server side. E.g.
         * a component is removed in a previous burst.
         */
        return success;
    }

    /**
     * Helper class for parsing variable change RPC calls.
     * 
     * Note that variable changes still only support the old data types and
     * partly use Vaadin 6 way of encoding of values. Other RPC method calls
     * support more data types.
     * 
     * @since 7.0
     */
    private class VariableChange {
        private final String name;
        private final Object value;

<<<<<<< HEAD
        public VariableChange(MethodInvocation invocation) throws JSONException {
            name = (String) invocation.getParameters()[0];
            value = invocation.getParameters()[1];
        }

        /**
         * Returns the variable name for the modification.
         * 
         * @return variable name
         */
        public String getName() {
            return name;
        }

        /**
         * Returns the (parsed and converted) value of the updated variable.
         * 
         * @return variable value
         */
        public Object getValue() {
            return value;
        }
    }

    /**
     * Processes a message burst received from the client.
     * 
     * A burst can contain any number of RPC calls, including legacy variable
     * change calls that are processed separately.
     * 
     * Consecutive changes to the value of the same variable are combined and
     * changeVariables() is only called once for them. This preserves the Vaadin
     * 6 semantics for components and add-ons that do not use Vaadin 7 RPC
     * directly.
     * 
     * @param source
     * @param app
     *            application receiving the burst
     * @param burst
     *            the content of the burst as a String to be parsed
     * @return true if the processing of the burst was successful and there were
     *         no messages to non-existent components
     */
    public boolean handleBurst(Object source, Application app,
            final String burst) {
        boolean success = true;
        try {
            List<MethodInvocation> invocations = parseInvocations(burst);

            // Perform the method invocations, grouping consecutive variable
            // changes for the same Paintable.

            // Combining of variable changes is currently needed to preserve the
            // old semantics for any component that relies on them. If the
            // support for legacy variable change events is removed, each call
            // can be performed separately and thelogic here simplified.

            for (int i = 0; i < invocations.size(); i++) {
                MethodInvocation invocation = invocations.get(i);

                MethodInvocation nextInvocation = null;
                if (i + 1 < invocations.size()) {
                    nextInvocation = invocations.get(i + 1);
=======
                // collect following variable changes for this owner
                while (nextVariable != null
                        && variable[VAR_PID].equals(nextVariable[VAR_PID])) {
                    i++;
                    variable = nextVariable;
                    if (i + 1 < variableRecords.length) {
                        nextVariable = variableRecords[i + 1];
                    } else {
                        nextVariable = null;
                    }
                    m.put(variable[VAR_NAME],
                            convertVariableValue(variable[VAR_TYPE].charAt(0),
                                    variable[VAR_VALUE]));
                }
                try {
                    changeVariables(source, owner, m);
                } catch (Exception e) {
                    Component errorComponent = null;
                    if (owner instanceof Component) {
                        errorComponent = (Component) owner;
                    } else if (owner instanceof DragAndDropService) {
                        if (m.get("dhowner") instanceof Component) {
                            errorComponent = (Component) m.get("dhowner");
                        }
                    }

                    handleChangeVariablesError(app, errorComponent, e, m);
>>>>>>> e7792742
                }

                final String interfaceName = invocation.getInterfaceName();

                if (!ApplicationConnection.UPDATE_VARIABLE_INTERFACE
                        .equals(interfaceName)) {
                    // handle other RPC calls than variable changes
                    applyInvocation(invocation);
                    continue;
                }

                final VariableOwner owner = getVariableOwner(invocation
                        .getPaintableId());

                if (owner != null && owner.isEnabled()) {
                    VariableChange change = new VariableChange(invocation);

                    // TODO could optimize with a single value map if only one
                    // change for a paintable

                    Map<String, Object> m = new HashMap<String, Object>();
                    m.put(change.getName(), change.getValue());
                    while (nextInvocation != null
                            && invocation.getPaintableId().equals(
                                    nextInvocation.getPaintableId())
                            && ApplicationConnection.UPDATE_VARIABLE_METHOD
                                    .equals(nextInvocation.getMethodName())) {
                        i++;
                        invocation = nextInvocation;
                        change = new VariableChange(invocation);
                        m.put(change.getName(), change.getValue());
                        if (i + 1 < invocations.size()) {
                            nextInvocation = invocations.get(i + 1);
                        } else {
                            nextInvocation = null;
                        }
                    }

                    try {
                        changeVariables(source, owner, m);
                    } catch (Exception e) {
                        if (owner instanceof Component) {
                            handleChangeVariablesError(app, (Component) owner,
                                    e, m);
                        } else {
                            // TODO DragDropService error handling
                            throw new RuntimeException(e);
                        }
                    }
                } else {
                    // TODO convert window close to a separate RPC call and
                    // handle above - not a variable change

                    VariableChange change = new VariableChange(invocation);

                    // Handle special case where window-close is called
                    // after the window has been removed from the
                    // application or the application has closed
                    if ("close".equals(change.getName())
                            && Boolean.TRUE.equals(change.getValue())) {
                        // Silently ignore this
                        continue;
                    }

                    // Ignore variable change
                    String msg = "Warning: Ignoring RPC call for ";
                    if (owner != null) {
                        msg += "disabled component " + owner.getClass();
                        String caption = ((Component) owner).getCaption();
                        if (caption != null) {
                            msg += ", caption=" + caption;
                        }
                    } else {
                        msg += "non-existent component, VAR_PID="
                                + invocation.getPaintableId();
                        // TODO should this cause the message to be ignored?
                        success = false;
                    }
                    logger.warning(msg);
                    continue;
                }
            }

        } catch (JSONException e) {
            logger.warning("Unable to parse RPC call from the client: "
                    + e.getMessage());
            // TODO or return success = false?
            throw new RuntimeException(e);
        }

        return success;
    }

    /**
     * Execute an RPC call from the client by finding its target and letting the
     * RPC mechanism call the correct method for it.
     * 
     * @param invocation
     */
    protected void applyInvocation(MethodInvocation invocation) {
        final RpcTarget target = getRpcTarget(invocation.getPaintableId());
        if (null != target) {
            ServerRpcManager.applyInvocation(target, invocation);
        } else {
            // TODO better exception?
            throw new RuntimeException("No RPC target for paintable "
                    + invocation.getPaintableId());
        }
    }

    /**
     * Parse a message burst from the client into a list of MethodInvocation
     * instances.
     * 
     * @param burst
     *            message string (JSON)
     * @return list of MethodInvocation to perform
     * @throws JSONException
     */
    private List<MethodInvocation> parseInvocations(final String burst)
            throws JSONException {
        JSONArray invocationsJson = new JSONArray(burst);

        ArrayList<MethodInvocation> invocations = new ArrayList<MethodInvocation>();

        // parse JSON to MethodInvocations
        for (int i = 0; i < invocationsJson.length(); ++i) {
            JSONArray invocationJson = invocationsJson.getJSONArray(i);
            String paintableId = invocationJson.getString(0);
            String interfaceName = invocationJson.getString(1);
            String methodName = invocationJson.getString(2);
            JSONArray parametersJson = invocationJson.getJSONArray(3);
            Object[] parameters = new Object[parametersJson.length()];
            for (int j = 0; j < parametersJson.length(); ++j) {
                parameters[j] = JsonCodec.convertVariableValue(
                        parametersJson.getJSONArray(j), this);
            }
            MethodInvocation invocation = new MethodInvocation(paintableId,
                    interfaceName, methodName, parameters);
            invocations.add(invocation);
        }
        return invocations;
    }

    protected void changeVariables(Object source, final VariableOwner owner,
            Map<String, Object> m) {
        owner.changeVariables(source, m);
    }

    protected VariableOwner getVariableOwner(String string) {
        VariableOwner owner = (VariableOwner) idPaintableMap.get(string);
        if (owner == null && string.startsWith("DD")) {
            return getDragAndDropService();
        }
        return owner;
    }

    /**
     * Returns the RPC call target for a paintable ID.
     * 
     * @since 7.0
     * 
     * @param string
     *            paintable ID
     * @return RPC call target or null if none found
     */
    protected RpcTarget getRpcTarget(String string) {
        // TODO improve this - VariableOwner and RpcManager separate?
        VariableOwner owner = getVariableOwner(string);
        if (owner instanceof RpcTarget) {
            return (RpcTarget) owner;
        } else {
            return null;
        }
    }

    private VariableOwner getDragAndDropService() {
        if (dragAndDropService == null) {
            dragAndDropService = new DragAndDropService(this);
        }
        return dragAndDropService;
    }

    /**
     * Reads the request data from the Request and returns it converted to an
     * UTF-8 string.
     * 
     * @param request
     * @return
     * @throws IOException
     */
    protected String getRequestPayload(WrappedRequest request)
            throws IOException {

        int requestLength = request.getContentLength();
        if (requestLength == 0) {
            return null;
        }

        ByteArrayOutputStream bout = requestLength <= 0 ? new ByteArrayOutputStream()
                : new ByteArrayOutputStream(requestLength);

        InputStream inputStream = request.getInputStream();
        byte[] buffer = new byte[MAX_BUFFER_SIZE];

        while (true) {
            int read = inputStream.read(buffer);
            if (read == -1) {
                break;
            }
            bout.write(buffer, 0, read);
        }
        String result = new String(bout.toByteArray(), "utf-8");

        return result;
    }

    public class ErrorHandlerErrorEvent implements ErrorEvent, Serializable {
        private final Throwable throwable;

        public ErrorHandlerErrorEvent(Throwable throwable) {
            this.throwable = throwable;
        }

        public Throwable getThrowable() {
            return throwable;
        }

    }

    /**
     * Handles an error (exception) that occurred when processing variable
     * changes from the client or a failure of a file upload.
     * 
     * For {@link AbstractField} components,
     * {@link AbstractField#handleError(com.vaadin.ui.AbstractComponent.ComponentErrorEvent)}
     * is called. In all other cases (or if the field does not handle the
     * error), {@link ErrorListener#terminalError(ErrorEvent)} for the
     * application error handler is called.
     * 
     * @param application
     * @param owner
     *            component that the error concerns
     * @param e
     *            exception that occurred
     * @param m
     *            map from variable names to values
     */
    private void handleChangeVariablesError(Application application,
            Component owner, Exception e, Map<String, Object> m) {
        boolean handled = false;
        ChangeVariablesErrorEvent errorEvent = new ChangeVariablesErrorEvent(
                owner, e, m);

        if (owner instanceof AbstractField) {
            try {
                handled = ((AbstractField<?>) owner).handleError(errorEvent);
            } catch (Exception handlerException) {
                /*
                 * If there is an error in the component error handler we pass
                 * the that error to the application error handler and continue
                 * processing the actual error
                 */
                application.getErrorHandler().terminalError(
                        new ErrorHandlerErrorEvent(handlerException));
                handled = false;
            }
        }

        if (!handled) {
            application.getErrorHandler().terminalError(errorEvent);
        }

    }

    /**
     * Unescape encoded burst separator characters in a burst received from the
     * client. This protects from separator injection attacks.
     * 
     * @param encodedValue
     *            to decode
     * @return decoded value
     */
    protected String unescapeBurst(String encodedValue) {
        final StringBuilder result = new StringBuilder();
        final StringCharacterIterator iterator = new StringCharacterIterator(
                encodedValue);
        char character = iterator.current();
        while (character != CharacterIterator.DONE) {
            if (VAR_ESCAPE_CHARACTER == character) {
                character = iterator.next();
                switch (character) {
                case VAR_ESCAPE_CHARACTER + 0x30:
                    // escaped escape character
                    result.append(VAR_ESCAPE_CHARACTER);
                    break;
                case VAR_BURST_SEPARATOR + 0x30:
                    // +0x30 makes these letters for easier reading
                    result.append((char) (character - 0x30));
                    break;
                case CharacterIterator.DONE:
                    // error
                    throw new RuntimeException(
                            "Communication error: Unexpected end of message");
                default:
                    // other escaped character - probably a client-server
                    // version mismatch
                    throw new RuntimeException(
                            "Invalid escaped character from the client - check that the widgetset and server versions match");
                }
            } else {
                // not a special character - add it to the result as is
                result.append(character);
            }
            character = iterator.next();
        }
        return result.toString();
    }

    /**
     * Prints the queued (pending) locale definitions to a {@link PrintWriter}
     * in a (UIDL) format that can be sent to the client and used there in
     * formatting dates, times etc.
     * 
     * @param outWriter
     */
    private void printLocaleDeclarations(PrintWriter outWriter) {
        /*
         * ----------------------------- Sending Locale sensitive date
         * -----------------------------
         */

        // Send locale informations to client
        outWriter.print(", \"locales\":[");
        for (; pendingLocalesIndex < locales.size(); pendingLocalesIndex++) {

            final Locale l = generateLocale(locales.get(pendingLocalesIndex));
            // Locale name
            outWriter.print("{\"name\":\"" + l.toString() + "\",");

            /*
             * Month names (both short and full)
             */
            final DateFormatSymbols dfs = new DateFormatSymbols(l);
            final String[] short_months = dfs.getShortMonths();
            final String[] months = dfs.getMonths();
            outWriter.print("\"smn\":[\""
                    + // ShortMonthNames
                    short_months[0] + "\",\"" + short_months[1] + "\",\""
                    + short_months[2] + "\",\"" + short_months[3] + "\",\""
                    + short_months[4] + "\",\"" + short_months[5] + "\",\""
                    + short_months[6] + "\",\"" + short_months[7] + "\",\""
                    + short_months[8] + "\",\"" + short_months[9] + "\",\""
                    + short_months[10] + "\",\"" + short_months[11] + "\""
                    + "],");
            outWriter.print("\"mn\":[\""
                    + // MonthNames
                    months[0] + "\",\"" + months[1] + "\",\"" + months[2]
                    + "\",\"" + months[3] + "\",\"" + months[4] + "\",\""
                    + months[5] + "\",\"" + months[6] + "\",\"" + months[7]
                    + "\",\"" + months[8] + "\",\"" + months[9] + "\",\""
                    + months[10] + "\",\"" + months[11] + "\"" + "],");

            /*
             * Weekday names (both short and full)
             */
            final String[] short_days = dfs.getShortWeekdays();
            final String[] days = dfs.getWeekdays();
            outWriter.print("\"sdn\":[\""
                    + // ShortDayNames
                    short_days[1] + "\",\"" + short_days[2] + "\",\""
                    + short_days[3] + "\",\"" + short_days[4] + "\",\""
                    + short_days[5] + "\",\"" + short_days[6] + "\",\""
                    + short_days[7] + "\"" + "],");
            outWriter.print("\"dn\":[\""
                    + // DayNames
                    days[1] + "\",\"" + days[2] + "\",\"" + days[3] + "\",\""
                    + days[4] + "\",\"" + days[5] + "\",\"" + days[6] + "\",\""
                    + days[7] + "\"" + "],");

            /*
             * First day of week (0 = sunday, 1 = monday)
             */
            final Calendar cal = new GregorianCalendar(l);
            outWriter.print("\"fdow\":" + (cal.getFirstDayOfWeek() - 1) + ",");

            /*
             * Date formatting (MM/DD/YYYY etc.)
             */

            DateFormat dateFormat = DateFormat.getDateTimeInstance(
                    DateFormat.SHORT, DateFormat.SHORT, l);
            if (!(dateFormat instanceof SimpleDateFormat)) {
                logger.warning("Unable to get default date pattern for locale "
                        + l.toString());
                dateFormat = new SimpleDateFormat();
            }
            final String df = ((SimpleDateFormat) dateFormat).toPattern();

            int timeStart = df.indexOf("H");
            if (timeStart < 0) {
                timeStart = df.indexOf("h");
            }
            final int ampm_first = df.indexOf("a");
            // E.g. in Korean locale AM/PM is before h:mm
            // TODO should take that into consideration on client-side as well,
            // now always h:mm a
            if (ampm_first > 0 && ampm_first < timeStart) {
                timeStart = ampm_first;
            }
            // Hebrew locale has time before the date
            final boolean timeFirst = timeStart == 0;
            String dateformat;
            if (timeFirst) {
                int dateStart = df.indexOf(' ');
                if (ampm_first > dateStart) {
                    dateStart = df.indexOf(' ', ampm_first);
                }
                dateformat = df.substring(dateStart + 1);
            } else {
                dateformat = df.substring(0, timeStart - 1);
            }

            outWriter.print("\"df\":\"" + dateformat.trim() + "\",");

            /*
             * Time formatting (24 or 12 hour clock and AM/PM suffixes)
             */
            final String timeformat = df.substring(timeStart, df.length());
            /*
             * Doesn't return second or milliseconds.
             * 
             * We use timeformat to determine 12/24-hour clock
             */
            final boolean twelve_hour_clock = timeformat.indexOf("a") > -1;
            // TODO there are other possibilities as well, like 'h' in french
            // (ignore them, too complicated)
            final String hour_min_delimiter = timeformat.indexOf(".") > -1 ? "."
                    : ":";
            // outWriter.print("\"tf\":\"" + timeformat + "\",");
            outWriter.print("\"thc\":" + twelve_hour_clock + ",");
            outWriter.print("\"hmd\":\"" + hour_min_delimiter + "\"");
            if (twelve_hour_clock) {
                final String[] ampm = dfs.getAmPmStrings();
                outWriter.print(",\"ampm\":[\"" + ampm[0] + "\",\"" + ampm[1]
                        + "\"]");
            }
            outWriter.print("}");
            if (pendingLocalesIndex < locales.size() - 1) {
                outWriter.print(",");
            }
        }
        outWriter.print("]"); // Close locales
    }

    /**
     * Ends the Application.
     * 
     * The browser is redirected to the Application logout URL set with
     * {@link Application#setLogoutURL(String)}, or to the application URL if no
     * logout URL is given.
     * 
     * @param request
     *            the request instance.
     * @param response
     *            the response to write to.
     * @param application
     *            the Application to end.
     * @throws IOException
     *             if the writing failed due to input/output error.
     */
    private void endApplication(WrappedRequest request,
            WrappedResponse response, Application application)
            throws IOException {

        String logoutUrl = application.getLogoutURL();
        if (logoutUrl == null) {
            logoutUrl = application.getURL().toString();
        }
        // clients JS app is still running, send a special json file to tell
        // client that application has quit and where to point browser now
        // Set the response type
        final OutputStream out = response.getOutputStream();
        final PrintWriter outWriter = new PrintWriter(new BufferedWriter(
                new OutputStreamWriter(out, "UTF-8")));
        openJsonMessage(outWriter, response);
        outWriter.print("\"redirect\":{");
        outWriter.write("\"url\":\"" + logoutUrl + "\"}");
        closeJsonMessage(outWriter);
        outWriter.flush();
        outWriter.close();
        out.flush();
    }

    protected void closeJsonMessage(PrintWriter outWriter) {
        outWriter.print("}]");
    }

    /**
     * Writes the opening of JSON message to be sent to client.
     * 
     * @param outWriter
     * @param response
     */
    protected void openJsonMessage(PrintWriter outWriter,
            WrappedResponse response) {
        // Sets the response type
        response.setContentType("application/json; charset=UTF-8");
        // some dirt to prevent cross site scripting
        outWriter.print("for(;;);[{");
    }

    public Paintable getPaintable(String paintableId) {
        return idPaintableMap.get(paintableId);
    }

    /**
     * Gets the Paintable Id. If Paintable has debug id set it will be used
     * prefixed with "PID_S". Otherwise a sequenced ID is created.
     * 
     * @param paintable
     * @return the paintable Id.
     */
    public String getPaintableId(Paintable paintable) {

        String id = paintableIdMap.get(paintable);
        if (id == null) {
            // use testing identifier as id if set
            id = paintable.getDebugId();
            if (id == null) {
                id = "PID" + Integer.toString(idSequence++);
            } else {
                id = "PID_S" + id;
            }
            Paintable old = idPaintableMap.put(id, paintable);
            if (old != null && old != paintable) {
                /*
                 * Two paintables have the same id. We still make sure the old
                 * one is a component which is still attached to the
                 * application. This is just a precaution and should not be
                 * absolutely necessary.
                 */

                if (old instanceof Component
                        && ((Component) old).getApplication() != null) {
                    throw new IllegalStateException("Two paintables ("
                            + paintable.getClass().getSimpleName() + ","
                            + old.getClass().getSimpleName()
                            + ") have been assigned the same id: "
                            + paintable.getDebugId());
                }
            }
            paintableIdMap.put(paintable, id);
        }

        return id;
    }

    public boolean hasPaintableId(Paintable paintable) {
        return paintableIdMap.containsKey(paintable);
    }

    /**
     * Returns dirty components which are in given window. Components in an
     * invisible subtrees are omitted.
     * 
     * @param w
     *            root window for which dirty components is to be fetched
     * @return
     */
    private ArrayList<Paintable> getDirtyVisibleComponents(Root r) {
        final ArrayList<Paintable> resultset = new ArrayList<Paintable>(
                dirtyPaintables);

        // TODO mostly unnecessary?
        // The following algorithm removes any components that would be painted
        // as a direct descendant of other components from the dirty components
        // list. The result is that each component should be painted exactly
        // once and any unmodified components will be painted as "cached=true".

        for (final Iterator<Paintable> i = dirtyPaintables.iterator(); i
                .hasNext();) {
            final Paintable p = i.next();
            if (p instanceof Component) {
                final Component component = (Component) p;
                if (component.getApplication() == null) {
                    // component is detached after requestRepaint is called
                    resultset.remove(p);
                    i.remove();
                } else {
                    Root componentsRoot = component.getRoot();
                    if (componentsRoot == null) {
                        // This should not happen unless somebody has overriden
                        // getApplication or getWindow in an illegal way.
                        throw new IllegalStateException(
                                "component.getWindow() returned null for a component attached to the application");
                    }
                    // if (componentsRoot.getParent() != null) {
                    // // this is a subwindow
                    // componentsRoot = componentsRoot.getParent();
                    // }
                    if (componentsRoot != r) {
                        resultset.remove(p);
                    } else if (component.getParent() != null
                            && !component.getParent().isVisible()) {
                        /*
                         * Do not return components in an invisible subtree.
                         * 
                         * Components that are invisible in visible subree, must
                         * be rendered (to let client know that they need to be
                         * hidden).
                         */
                        resultset.remove(p);
                    }
                }
            }
        }

        return resultset;
    }

    /**
     * @see com.vaadin.terminal.Paintable.RepaintRequestListener#repaintRequested(com.vaadin.terminal.Paintable.RepaintRequestEvent)
     */
    public void repaintRequested(RepaintRequestEvent event) {
        final Paintable p = event.getPaintable();
        if (!dirtyPaintables.contains(p)) {
            dirtyPaintables.add(p);
        }
    }

    /**
     * Internally mark a {@link Paintable} as painted and start collecting new
     * repaint requests for it.
     * 
     * @param paintable
     */
    private void paintablePainted(Paintable paintable) {
        dirtyPaintables.remove(paintable);
        paintable.requestRepaintRequests();
    }

    /**
     * Queues a locale to be sent to the client (browser) for date and time
     * entry etc. All locale specific information is derived from server-side
     * {@link Locale} instances and sent to the client when needed, eliminating
     * the need to use the {@link Locale} class and all the framework behind it
     * on the client.
     * 
     * @see Locale#toString()
     * 
     * @param value
     */
    public void requireLocale(String value) {
        if (locales == null) {
            locales = new ArrayList<String>();
            locales.add(application.getLocale().toString());
            pendingLocalesIndex = 0;
        }
        if (!locales.contains(value)) {
            locales.add(value);
        }
    }

    /**
     * Constructs a {@link Locale} instance to be sent to the client based on a
     * short locale description string.
     * 
     * @see #requireLocale(String)
     * 
     * @param value
     * @return
     */
    private Locale generateLocale(String value) {
        final String[] temp = value.split("_");
        if (temp.length == 1) {
            return new Locale(temp[0]);
        } else if (temp.length == 2) {
            return new Locale(temp[0], temp[1]);
        } else {
            return new Locale(temp[0], temp[1], temp[2]);
        }
    }

    /**
     * Helper method to test if a component contains another
     * 
     * @param parent
     * @param child
     */
    private static boolean isChildOf(Component parent, Component child) {
        Component p = child.getParent();
        while (p != null) {
            if (parent == p) {
                return true;
            }
            p = p.getParent();
        }
        return false;
    }

    protected class InvalidUIDLSecurityKeyException extends
            GeneralSecurityException {

        InvalidUIDLSecurityKeyException(String message) {
            super(message);
        }

    }

    private final HashMap<Class<? extends Paintable>, Integer> typeToKey = new HashMap<Class<? extends Paintable>, Integer>();
    private int nextTypeKey = 0;

    private BootstrapHandler bootstrapHandler;

    String getTagForType(Class<? extends Paintable> class1) {
        Integer object = typeToKey.get(class1);
        if (object == null) {
            object = nextTypeKey++;
            typeToKey.put(class1, object);
        }
        return object.toString();
    }

    /**
     * Helper class for terminal to keep track of data that client is expected
     * to know.
     * 
     * TODO make customlayout templates (from theme) to be cached here.
     */
    class OpenWindowCache implements Serializable {

        private final Set<Object> res = new HashSet<Object>();

        /**
         * 
         * @param paintable
         * @return true if the given class was added to cache
         */
        boolean cache(Object object) {
            return res.add(object);
        }

        public void clear() {
            res.clear();
        }

    }

    abstract String getStreamVariableTargetUrl(VariableOwner owner,
            String name, StreamVariable value);

    abstract protected void cleanStreamVariable(VariableOwner owner, String name);

    /**
     * Gets the bootstrap handler that should be used for generating the pages
     * bootstrapping applications for this communication manager.
     * 
     * @return the bootstrap handler to use
     */
    private BootstrapHandler getBootstrapHandler() {
        if (bootstrapHandler == null) {
            bootstrapHandler = createBootstrapHandler();
        }

        return bootstrapHandler;
    }

    protected abstract BootstrapHandler createBootstrapHandler();

    protected boolean handleApplicationRequest(WrappedRequest request,
            WrappedResponse response) throws IOException {
        return application.handleRequest(request, response);
    }

    public void handleBrowserDetailsRequest(WrappedRequest request,
            WrappedResponse response, Application application)
            throws IOException {

        // if we do not yet have a currentRoot, it should be initialized
        // shortly, and we should send the initial UIDL
        boolean sendUIDL = Root.getCurrentRoot() == null;

        try {
            CombinedRequest combinedRequest = new CombinedRequest(request);

            Root root = application.getRootForRequest(combinedRequest);
            response.setContentType("application/json; charset=UTF-8");

            // Use the same logic as for determined roots
            BootstrapHandler bootstrapHandler = getBootstrapHandler();
            BootstrapContext context = bootstrapHandler.createContext(
                    combinedRequest, response, application, root.getRootId());

            String widgetset = context.getWidgetsetName();
            String theme = context.getThemeName();
            String themeUri = bootstrapHandler.getThemeUri(context, theme);

            // TODO These are not required if it was only the init of the root
            // that was delayed
            JSONObject params = new JSONObject();
            params.put("widgetset", widgetset);
            params.put("themeUri", themeUri);
            // Root id might have changed based on e.g. window.name
            params.put(ApplicationConnection.ROOT_ID_PARAMETER,
                    root.getRootId());
            if (sendUIDL) {
                String initialUIDL = getInitialUIDL(combinedRequest, root);
                params.put("uidl", initialUIDL);
            }
            response.getWriter().write(params.toString());
        } catch (RootRequiresMoreInformationException e) {
            // Requiring more information at this point is not allowed
            // TODO handle in a better way
            throw new RuntimeException(e);
        } catch (JSONException e) {
            // TODO Auto-generated catch block
            e.printStackTrace();
        }
    }

    /**
     * Generates the initial UIDL message that can e.g. be included in a html
     * page to avoid a separate round trip just for getting the UIDL.
     * 
     * @param request
     *            the request that caused the initialization
     * @param root
     *            the root for which the UIDL should be generated
     * @return a string with the initial UIDL message
     * @throws PaintException
     *             if an exception occurs while painting
     */
    protected String getInitialUIDL(WrappedRequest request, Root root)
            throws PaintException {
        // TODO maybe unify writeUidlResponCe()?
        makeAllPaintablesDirty(root);
        StringWriter sWriter = new StringWriter();
        PrintWriter pWriter = new PrintWriter(sWriter);
        pWriter.print("{");
        if (isXSRFEnabled(root.getApplication())) {
            pWriter.print(getSecurityKeyUIDL(request));
        }
        writeUidlResponce(true, pWriter, root, false);
        pWriter.print("}");
        String initialUIDL = sWriter.toString();
        return initialUIDL;
    }

    /**
     * Stream that extracts content from another stream until the boundary
     * string is encountered.
     * 
     * Public only for unit tests, should be considered private for all other
     * purposes.
     */
    public static class SimpleMultiPartInputStream extends InputStream {

        /**
         * Counter of how many characters have been matched to boundary string
         * from the stream
         */
        int matchedCount = -1;

        /**
         * Used as pointer when returning bytes after partly matched boundary
         * string.
         */
        int curBoundaryIndex = 0;
        /**
         * The byte found after a "promising start for boundary"
         */
        private int bufferedByte = -1;
        private boolean atTheEnd = false;

        private final char[] boundary;

        private final InputStream realInputStream;

        public SimpleMultiPartInputStream(InputStream realInputStream,
                String boundaryString) {
            boundary = (CRLF + DASHDASH + boundaryString).toCharArray();
            this.realInputStream = realInputStream;
        }

        @Override
        public int read() throws IOException {
            if (atTheEnd) {
                // End boundary reached, nothing more to read
                return -1;
            } else if (bufferedByte >= 0) {
                /* Purge partially matched boundary if there was such */
                return getBuffered();
            } else if (matchedCount != -1) {
                /*
                 * Special case where last "failed" matching ended with first
                 * character from boundary string
                 */
                return matchForBoundary();
            } else {
                int fromActualStream = realInputStream.read();
                if (fromActualStream == -1) {
                    // unexpected end of stream
                    throw new IOException(
                            "The multipart stream ended unexpectedly");
                }
                if (boundary[0] == fromActualStream) {
                    /*
                     * If matches the first character in boundary string, start
                     * checking if the boundary is fetched.
                     */
                    return matchForBoundary();
                }
                return fromActualStream;
            }
        }

        /**
         * Reads the input to expect a boundary string. Expects that the first
         * character has already been matched.
         * 
         * @return -1 if the boundary was matched, else returns the first byte
         *         from boundary
         * @throws IOException
         */
        private int matchForBoundary() throws IOException {
            matchedCount = 0;
            /*
             * Going to "buffered mode". Read until full boundary match or a
             * different character.
             */
            while (true) {
                matchedCount++;
                if (matchedCount == boundary.length) {
                    /*
                     * The whole boundary matched so we have reached the end of
                     * file
                     */
                    atTheEnd = true;
                    return -1;
                }
                int fromActualStream = realInputStream.read();
                if (fromActualStream != boundary[matchedCount]) {
                    /*
                     * Did not find full boundary, cache the mismatching byte
                     * and start returning the partially matched boundary.
                     */
                    bufferedByte = fromActualStream;
                    return getBuffered();
                }
            }
        }

        /**
         * Returns the partly matched boundary string and the byte following
         * that.
         * 
         * @return
         * @throws IOException
         */
        private int getBuffered() throws IOException {
            int b;
            if (matchedCount == 0) {
                // The boundary has been returned, return the buffered byte.
                b = bufferedByte;
                bufferedByte = -1;
                matchedCount = -1;
            } else {
                b = boundary[curBoundaryIndex++];
                if (curBoundaryIndex == matchedCount) {
                    // The full boundary has been returned, remaining is the
                    // char that did not match the boundary.

                    curBoundaryIndex = 0;
                    if (bufferedByte != boundary[0]) {
                        /*
                         * next call for getBuffered will return the
                         * bufferedByte that came after the partial boundary
                         * match
                         */
                        matchedCount = 0;
                    } else {
                        /*
                         * Special case where buffered byte again matches the
                         * boundaryString. This could be the start of the real
                         * end boundary.
                         */
                        matchedCount = 0;
                        bufferedByte = -1;
                    }
                }
            }
            if (b == -1) {
                throw new IOException("The multipart stream ended unexpectedly");
            }
            return b;
        }
    }
}<|MERGE_RESOLUTION|>--- conflicted
+++ resolved
@@ -1235,7 +1235,6 @@
         private final String name;
         private final Object value;
 
-<<<<<<< HEAD
         public VariableChange(MethodInvocation invocation) throws JSONException {
             name = (String) invocation.getParameters()[0];
             value = invocation.getParameters()[1];
@@ -1299,35 +1298,6 @@
                 MethodInvocation nextInvocation = null;
                 if (i + 1 < invocations.size()) {
                     nextInvocation = invocations.get(i + 1);
-=======
-                // collect following variable changes for this owner
-                while (nextVariable != null
-                        && variable[VAR_PID].equals(nextVariable[VAR_PID])) {
-                    i++;
-                    variable = nextVariable;
-                    if (i + 1 < variableRecords.length) {
-                        nextVariable = variableRecords[i + 1];
-                    } else {
-                        nextVariable = null;
-                    }
-                    m.put(variable[VAR_NAME],
-                            convertVariableValue(variable[VAR_TYPE].charAt(0),
-                                    variable[VAR_VALUE]));
-                }
-                try {
-                    changeVariables(source, owner, m);
-                } catch (Exception e) {
-                    Component errorComponent = null;
-                    if (owner instanceof Component) {
-                        errorComponent = (Component) owner;
-                    } else if (owner instanceof DragAndDropService) {
-                        if (m.get("dhowner") instanceof Component) {
-                            errorComponent = (Component) m.get("dhowner");
-                        }
-                    }
-
-                    handleChangeVariablesError(app, errorComponent, e, m);
->>>>>>> e7792742
                 }
 
                 final String interfaceName = invocation.getInterfaceName();
@@ -1369,13 +1339,15 @@
                     try {
                         changeVariables(source, owner, m);
                     } catch (Exception e) {
+                        Component errorComponent = null;
                         if (owner instanceof Component) {
-                            handleChangeVariablesError(app, (Component) owner,
-                                    e, m);
-                        } else {
-                            // TODO DragDropService error handling
-                            throw new RuntimeException(e);
+                            errorComponent = (Component) owner;
+                        } else if (owner instanceof DragAndDropService) {
+                            if (m.get("dhowner") instanceof Component) {
+                                errorComponent = (Component) m.get("dhowner");
+                            }
                         }
+                        handleChangeVariablesError(app, errorComponent, e, m);
                     }
                 } else {
                     // TODO convert window close to a separate RPC call and
