--- conflicted
+++ resolved
@@ -34,17 +34,11 @@
 import com.google.gwt.user.client.ui.impl.FocusImpl;
 import com.vaadin.terminal.gwt.client.ApplicationConnection;
 import com.vaadin.terminal.gwt.client.BrowserInfo;
-<<<<<<< HEAD
 import com.vaadin.terminal.gwt.client.ComponentConnector;
 import com.vaadin.terminal.gwt.client.ComponentState;
 import com.vaadin.terminal.gwt.client.ConnectorMap;
-=======
 import com.vaadin.terminal.gwt.client.EventId;
 import com.vaadin.terminal.gwt.client.Focusable;
-import com.vaadin.terminal.gwt.client.Paintable;
-import com.vaadin.terminal.gwt.client.RenderInformation;
-import com.vaadin.terminal.gwt.client.RenderSpace;
->>>>>>> d80e178a
 import com.vaadin.terminal.gwt.client.TooltipInfo;
 import com.vaadin.terminal.gwt.client.UIDL;
 import com.vaadin.terminal.gwt.client.Util;
@@ -532,27 +526,22 @@
     // Can't use "style" as it's already in use
     public static final String TAB_STYLE_NAME = "tabstyle";
 
-<<<<<<< HEAD
     final Element tabs; // tabbar and 'scroller' container
-=======
+    Tab focusedTab;
+    int tabulatorIndex = 0;
+
     private static final FocusImpl focusImpl = FocusImpl.getFocusImplForPanel();
 
-    private final Element tabs; // tabbar and 'scroller' container
->>>>>>> d80e178a
     private final Element scroller; // tab-scroller element
     private final Element scrollerNext; // tab-scroller next button element
     private final Element scrollerPrev; // tab-scroller prev button element
-
-    private Tab focusedTab;
-
-    private int tabulatorIndex = 0;
 
     /**
      * The index of the first visible tab (when scrolled)
      */
     private int scrollerIndex = 0;
 
-    private final TabBar tb = new TabBar(this);
+    final TabBar tb = new TabBar(this);
     final VTabsheetPanel tp = new VTabsheetPanel();
     final Element contentNode;
 
@@ -719,75 +708,7 @@
         return scrollerIndex > index;
     }
 
-<<<<<<< HEAD
     void handleStyleNames(UIDL uidl, ComponentState state) {
-=======
-    @Override
-    public void updateFromUIDL(UIDL uidl, ApplicationConnection client) {
-        rendering = true;
-
-        if (!uidl.getBooleanAttribute("cached")) {
-            // Handle stylename changes before generics (might affect size
-            // calculations)
-            handleStyleNames(uidl);
-        }
-
-        super.updateFromUIDL(uidl, client);
-        if (cachedUpdate) {
-            rendering = false;
-            return;
-        }
-
-        // tabs; push or not
-        if (!isDynamicWidth()) {
-            // FIXME: This makes tab sheet tabs go to 1px width on every update
-            // and then back to original width
-            // update width later, in updateTabScroller();
-            DOM.setStyleAttribute(tabs, "width", "1px");
-            DOM.setStyleAttribute(tabs, "overflow", "hidden");
-        } else {
-            showAllTabs();
-            DOM.setStyleAttribute(tabs, "width", "");
-            DOM.setStyleAttribute(tabs, "overflow", "visible");
-            updateDynamicWidth();
-        }
-
-        if (!isDynamicHeight()) {
-            // Must update height after the styles have been set
-            updateContentNodeHeight();
-            updateOpenTabSize();
-        }
-
-        if (uidl.hasAttribute("tabindex")) {
-            tabulatorIndex = uidl.getIntAttribute("tabindex");
-            if (tabulatorIndex == -1) {
-                blur();
-            }
-        }
-
-        // If a tab was focused before, focus the new active tab
-        if (focusedTab != null && tb.getTabCount() > 0 && tabulatorIndex != -1) {
-            focus();
-        }
-
-        iLayout();
-        // Re run relative size update to ensure optimal scrollbars
-        // TODO isolate to situation that visible tab has undefined height
-        try {
-            client.handleComponentRelativeSize(tp.getWidget(tp
-                    .getVisibleWidget()));
-        } catch (Exception e) {
-            // Ignore, most likely empty tabsheet
-        }
-
-        renderInformation.updateSize(getElement());
-
-        waitingForResponse = false;
-        rendering = false;
-    }
-
-    private void handleStyleNames(UIDL uidl) {
->>>>>>> d80e178a
         // Add proper stylenames for all elements (easier to prevent unwanted
         // style inheritance)
         if (state.hasStyles()) {
@@ -1184,8 +1105,6 @@
             tp.remove(index);
         }
     }
-<<<<<<< HEAD
-=======
 
     public void onBlur(BlurEvent event) {
         if (focusedTab != null && event.getSource() instanceof Tab) {
@@ -1274,5 +1193,4 @@
     protected int getCloseTabKey() {
         return KeyCodes.KEY_DELETE;
     }
->>>>>>> d80e178a
 }