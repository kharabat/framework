/*
@VaadinApache2LicenseForJavaFiles@
 */

package com.vaadin;

import java.io.IOException;
import java.io.Serializable;
import java.lang.annotation.Annotation;
import java.net.MalformedURLException;
import java.net.SocketException;
import java.net.URL;
import java.util.ArrayList;
import java.util.Collection;
import java.util.Collections;
import java.util.Enumeration;
import java.util.EventListener;
import java.util.EventObject;
import java.util.HashMap;
import java.util.HashSet;
import java.util.Hashtable;
import java.util.LinkedList;
import java.util.Locale;
import java.util.Map;
import java.util.Map.Entry;
import java.util.Properties;
import java.util.Set;
import java.util.WeakHashMap;
import java.util.logging.Level;
import java.util.logging.Logger;
import java.util.regex.Matcher;
import java.util.regex.Pattern;

import com.vaadin.annotations.RootInitRequiresBrowserDetals;
import com.vaadin.annotations.RootTheme;
import com.vaadin.annotations.RootWidgetset;
import com.vaadin.data.util.converter.Converter;
import com.vaadin.data.util.converter.ConverterFactory;
import com.vaadin.data.util.converter.DefaultConverterFactory;
import com.vaadin.service.ApplicationContext;
import com.vaadin.terminal.ApplicationResource;
import com.vaadin.terminal.CombinedRequest;
import com.vaadin.terminal.ErrorMessage;
import com.vaadin.terminal.RequestHandler;
import com.vaadin.terminal.SystemError;
import com.vaadin.terminal.Terminal;
import com.vaadin.terminal.VariableOwner;
import com.vaadin.terminal.WrappedRequest;
import com.vaadin.terminal.WrappedRequest.BrowserDetails;
import com.vaadin.terminal.WrappedResponse;
import com.vaadin.terminal.gwt.client.ApplicationConnection;
import com.vaadin.terminal.gwt.server.AbstractApplicationServlet;
import com.vaadin.terminal.gwt.server.ChangeVariablesErrorEvent;
import com.vaadin.terminal.gwt.server.WebApplicationContext;
import com.vaadin.ui.AbstractComponent;
import com.vaadin.ui.AbstractField;
import com.vaadin.ui.Root;
import com.vaadin.ui.Window;

/**
 * <p>
 * Base class required for all Vaadin applications. This class provides all the
 * basic services required by Vaadin. These services allow external discovery
 * and manipulation of the user, {@link com.vaadin.ui.Window windows} and
 * themes, and starting and stopping the application.
 * </p>
 * 
 * <p>
 * As mentioned, all Vaadin applications must inherit this class. However, this
 * is almost all of what one needs to do to create a fully functional
 * application. The only thing a class inheriting the <code>Application</code>
 * needs to do is implement the <code>init</code> method where it creates the
 * windows it needs to perform its function. Note that all applications must
 * have at least one window: the main window. The first unnamed window
 * constructed by an application automatically becomes the main window which
 * behaves just like other windows with one exception: when accessing windows
 * using URLs the main window corresponds to the application URL whereas other
 * windows correspond to a URL gotten by catenating the window's name to the
 * application URL.
 * </p>
 * 
 * <p>
 * See the class <code>com.vaadin.demo.HelloWorld</code> for a simple example of
 * a fully working application.
 * </p>
 * 
 * <p>
 * <strong>Window access.</strong> <code>Application</code> provides methods to
 * list, add and remove the windows it contains.
 * </p>
 * 
 * <p>
 * <strong>Execution control.</strong> This class includes method to start and
 * finish the execution of the application. Being finished means basically that
 * no windows will be available from the application anymore.
 * </p>
 * 
 * <p>
 * <strong>Theme selection.</strong> The theme selection process allows a theme
 * to be specified at three different levels. When a window's theme needs to be
 * found out, the window itself is queried for a preferred theme. If the window
 * does not prefer a specific theme, the application containing the window is
 * queried. If neither the application prefers a theme, the default theme for
 * the {@link com.vaadin.terminal.Terminal terminal} is used. The terminal
 * always defines a default theme.
 * </p>
 * 
 * @author Vaadin Ltd.
 * @version
 * @VERSION@
 * @since 3.0
 */
@SuppressWarnings("serial")
public class Application implements Terminal.ErrorListener, Serializable {

    /**
     * The name of the parameter that is by default used in e.g. web.xml to
     * define the name of the default {@link Root} class.
     */
    public static final String ROOT_PARAMETER = "root";

    /**
     * A special application designed to help migrating applications from Vaadin
     * 6 to Vaadin 7. The legacy application supports setting a main window,
     * adding additional browser level windows and defining the theme for the
     * entire application.
     * 
     * @deprecated This class is only intended to ease migration and should not
     *             be used for new projects.
     * 
     * @since 7.0
     */
    @Deprecated
    public static class LegacyApplication extends Application {
        /**
         * Ignore initial / and then get everything up to the next /
         */
        private static final Pattern WINDOW_NAME_PATTERN = Pattern
                .compile("^/?([^/]+).*");

        private Root mainWindow;
        private String theme;

        private Map<String, Root> legacyRootNames = new HashMap<String, Root>();

        /**
         * Sets the main window of this application. Setting window as a main
         * window of this application also adds the window to this application.
         * 
         * @param mainWindow
         *            the root to set as the default window
         */
        public void setMainWindow(Root mainWindow) {
            if (this.mainWindow != null) {
                throw new IllegalStateException(
                        "mainWindow has already been set");
            }
            if (mainWindow.getApplication() == null) {
                mainWindow.setApplication(this);
            } else if (mainWindow.getApplication() != this) {
                throw new IllegalStateException(
                        "mainWindow is attached to another application");
            }
            this.mainWindow = mainWindow;
        }

        /**
         * Gets the mainWindow of the application.
         * 
         * <p>
         * The main window is the window attached to the application URL (
         * {@link #getURL()}) and thus which is show by default to the user.
         * </p>
         * <p>
         * Note that each application must have at least one main window.
         * </p>
         * 
         * @return the root used as the default window
         */
        public Root getMainWindow() {
            return mainWindow;
        }

        /**
         * This implementation simulates the way of finding a window for a
         * request by extracting a window name from the requested path and
         * passes that name to {@link #getWindow(String)}.
         * 
         * {@inheritDoc}
         * 
         * @see #getWindow(String)
         * @see Application#getRoot(WrappedRequest)
         */
        @Override
        public Root getRoot(WrappedRequest request) {
            String pathInfo = request.getRequestPathInfo();
            String name = null;
            if (pathInfo != null && pathInfo.length() > 0) {
                Matcher matcher = WINDOW_NAME_PATTERN.matcher(pathInfo);
                if (matcher.matches()) {
                    // Skip the initial slash
                    name = matcher.group(1);
                }
            }
            Root window = getWindow(name);
            if (window != null) {
                return window;
            }
            return mainWindow;
        }

        /**
         * Sets the application's theme.
         * <p>
         * Note that this theme can be overridden for a specific root with
         * {@link Application#getThemeForRoot(Root)}. Setting theme to be
         * <code>null</code> selects the default theme. For the available theme
         * names, see the contents of the VAADIN/themes directory.
         * </p>
         * 
         * @param theme
         *            the new theme for this application.
         */
        public void setTheme(String theme) {
            this.theme = theme;
        }

        /**
         * Gets the application's theme. The application's theme is the default
         * theme used by all the roots for which a theme is not explicitly
         * defined. If the application theme is not explicitly set,
         * <code>null</code> is returned.
         * 
         * @return the name of the application's theme.
         */
        public String getTheme() {
            return theme;
        }

        /**
         * This implementation returns the theme that has been set using
         * {@link #setTheme(String)}
         * <p>
         * {@inheritDoc}
         */
        @Override
        public String getThemeForRoot(Root root) {
            return theme;
        }

        /**
         * <p>
         * Gets a root by name. Returns <code>null</code> if the application is
         * not running or it does not contain a window corresponding to the
         * name.
         * </p>
         * 
         * @param name
         *            the name of the requested window
         * @return a root corresponding to the name, or <code>null</code> to use
         *         the default window
         */
        public Root getWindow(String name) {
            return legacyRootNames.get(name);
        }

        /**
         * Counter to get unique names for windows with no explicit name
         */
        private int namelessRootIndex = 0;

        /**
         * Adds a new browser level window to this application. Please note that
         * Root doesn't have a name that is used in the URL - to add a named
         * window you should instead use {@link #addWindow(Root, String)}
         * 
         * @param root
         *            the root window to add to the application
         * @return returns the name that has been assigned to the window
         * 
         * @see #addWindow(Root, String)
         */
        public String addWindow(Root root) {
            String name = Integer.toString(namelessRootIndex++);
            addWindow(root, name);
            return name;
        }

        /**
         * Adds a named browser level window to this application. This method is
         * intended to be used instead of the old pattern of assigning a name to
         * the window and then adding it to the application - {@link Root} has
         * no methods for setting and getting names.
         * 
         * @param root
         *            the root window to add
         * @param name
         *            the name to assign to the root
         * 
         * @see #addWindow(Root)
         */
        public void addWindow(Root root, String name) {
            legacyRootNames.put(name, root);
            root.setApplication(this);
        }

        /**
         * Removes the specified window from the application. This also removes
         * all name mappings for the window (see
         * {@link #addWindow(Root, String) and #getWindowName(Root)}.
         * 
         * <p>
         * Note that removing window from the application does not close the
         * browser window - the window is only removed from the server-side.
         * </p>
         * 
         * @param root
         *            the root to remove
         */
        public void removeWindow(Root root) {
            for (Entry<String, Root> entry : legacyRootNames.entrySet()) {
                if (entry.getValue() == root) {
                    legacyRootNames.remove(entry.getKey());
                }
            }
        }

        /**
         * Gets the set of windows contained by the application.
         * 
         * <p>
         * Note that the returned set of windows can not be modified.
         * </p>
         * 
         * @return the unmodifiable collection of windows.
         */
        public Collection<Root> getWindows() {
            return Collections.unmodifiableCollection(legacyRootNames.values());
        }

        /**
         * Gets the full URL of a window. The returned URL is window specific
         * and can be used to directly refer to the window.
         * <p>
         * Note! This method can not be used for portlets.
         * </p>
         * 
         * @param root
         *            the root to get the URL for
         * 
         * @return the URL of the window or <code>null</code> if the window is
         *         not attached to an application
         */
        public URL getWindowUrl(Root root) {
            if (root.getApplication() != this) {
                return null;
            }
            String windowName = getWindowName(root);
            URL url;
            try {
                url = new URL(getURL(), windowName);
                return url;
            } catch (MalformedURLException e) {
                throw new RuntimeException(e);
            }
        }

        /**
         * Gets the unique name of a window. The name of the window is used to
         * uniquely identify it. As Root doesn't have any methods for setting or
         * getting its name, <code>LegacyApplication</code> will instead take
         * care of maintaining the names assigned to windows.
         * <p>
         * The name also determines the URL that can be used for direct access
         * to a window. All windows can be accessed through
         * {@code http://host:port/app/win} where {@code http://host:port/app}
         * is the application URL (as returned by {@link Application#getURL()}
         * and {@code win} is the window name.
         * </p>
         * <p>
         * Note! Portlets do not support direct window access through URLs.
         * </p>
         * 
         * @param root
         *            the root to get a name for
         * 
         * @return the name of the root, or <code>null</code> if the root has
         *         not been added to this application
         */
        public String getWindowName(Root root) {
            if (root == mainWindow) {
                return "";
            } else if (root.getApplication() != this) {
                return null;
            }
            for (Entry<String, Root> entry : legacyRootNames.entrySet()) {
                if (entry.getValue() == root) {
                    return entry.getKey();
                }
            }
            return addWindow(root);
        }
    }

    /**
     * Helper class to keep track of the information from an initial request if
     * another request is required before the <code>Root</code> can be
     * initialized.
     * 
     * The saved information is then used together with information from the
     * second request to create a {@link CombinedRequest} containing relevant
     * parts from each request.
     */
    private static class PendingRootRequest implements Serializable {

        private final Map<String, String[]> parameterMap;
        private final String pathInfo;

        /**
         * Creates a new pending request from an initial request. This is done
         * by saving the parameterMap and the pathInfo from the provided wrapped
         * request.
         * 
         * @param request
         *            the initial request from which the required data is
         *            extracted
         */
        public PendingRootRequest(WrappedRequest request) {
            // Create a defensive copy in case the Map instance is reused
            parameterMap = new HashMap<String, String[]>(
                    request.getParameterMap());
            pathInfo = request.getRequestPathInfo();
        }

        /**
         * Creates a new request by combining information from the initial
         * request with information from the provided second request.
         * 
         * @param secondRequest
         *            the second request, should contain the information
         *            required for providing {@link BrowserDetails}
         * @return a request providing a combined view of the information from
         *         the two original requests
         * 
         * @see CombinedRequest#CombinedRequest(WrappedRequest, Map, String)
         */
        public CombinedRequest getCombinedRequest(
                final WrappedRequest secondRequest) {
            return new CombinedRequest(secondRequest,
                    Collections.unmodifiableMap(parameterMap), pathInfo);
        }
    }

    private final static Logger logger = Logger.getLogger(Application.class
            .getName());

    /**
     * Application context the application is running in.
     */
    private ApplicationContext context;

    /**
     * The current user or <code>null</code> if no user has logged in.
     */
    private Object user;

    /**
     * The application's URL.
     */
    private URL applicationUrl;

    /**
     * Application status.
     */
    private volatile boolean applicationIsRunning = false;

    /**
     * Application properties.
     */
    private Properties properties;

    /**
     * Default locale of the application.
     */
    private Locale locale;

    /**
     * List of listeners listening user changes.
     */
    private LinkedList<UserChangeListener> userChangeListeners = null;

    /**
     * Application resource mapping: key <-> resource.
     */
    private final Hashtable<ApplicationResource, String> resourceKeyMap = new Hashtable<ApplicationResource, String>();

    private final Hashtable<String, ApplicationResource> keyResourceMap = new Hashtable<String, ApplicationResource>();

    private long lastResourceKeyNumber = 0;

    /**
     * URL where the user is redirected to on application close, or null if
     * application is just closed without redirection.
     */
    private String logoutURL = null;

    /**
     * The default SystemMessages (read-only). Change by overriding
     * getSystemMessages() and returning CustomizedSystemMessages
     */
    private static final SystemMessages DEFAULT_SYSTEM_MESSAGES = new SystemMessages();

    /**
     * Application wide error handler which is used by default if an error is
     * left unhandled.
     */
    private Terminal.ErrorListener errorHandler = this;

    /**
<<<<<<< HEAD
     * The converter factory that is used for all fields in the application.
=======
     * <p>
     * Gets a window by name. Returns <code>null</code> if the application is
     * not running or it does not contain a window corresponding to the name.
     * </p>
     * 
     * <p>
     * All windows can be referenced by their names in url
     * <code>http://host:port/foo/bar/</code> where
     * <code>http://host:port/foo/</code> is the application url as returned by
     * getURL() and <code>bar</code> is the name of the window.
     * </p>
     * 
     * <p>
     * One should note that this method can, as a side effect create new windows
     * if needed by the application. This can be achieved by overriding the
     * default implementation.
     * </p>
     * 
     * <p>
     * If for some reason user opens another window with same url that is
     * already open, the name is modified by adding a "_N" postfix to the name,
     * where N is a running number starting from 1. One can decide to create
     * another window-object for those windows (recommended) or to discard the
     * postfix. If the user has two browser windows pointing to the same
     * window-object on server, synchronization errors are likely to occur.
     * </p>
     * 
     * <p>
     * If no browser-level windowing is used, all defaults are fine and this
     * method can be left as is. In case browser-level windows are needed, it is
     * recommended to create new window-objects on this method from their names
     * if the super.getWindow() does not find existing windows. See below for
     * implementation example: <code><pre>
        // If we already have the requested window, use it
        Window w = super.getWindow(name);
        if (w == null) {
            // If no window found, create it
            w = new Window(name);
            // set windows name to the one requested
            w.setName(name);
            // add it to this application
            addWindow(w);
            // ensure use of window specific url
            w.open(new ExternalResource(w.getURL().toString()));
            // add some content
            w.addComponent(new Label("Test window"));
        }
        return w;</pre></code>
     * </p>
     * 
     * <p>
     * <strong>Note</strong> that all returned Window objects must be added to
     * this application instance.
     * 
     * <p>
     * The method should return null if the window does not exists (and is not
     * created as a side-effect) or if the application is not running anymore.
     * </p>
     * 
     * @param name
     *            the name of the window.
     * @return the window associated with the given URI or <code>null</code>
>>>>>>> ccdef3dd
     */
    // private ConverterFactory converterFactory = new
    // DefaultConverterFactory();
    private static ConverterFactory converterFactory = new DefaultConverterFactory();

    private LinkedList<RequestHandler> requestHandlers = new LinkedList<RequestHandler>();

    private int nextRootId = 0;
    private Map<Integer, Root> roots = new HashMap<Integer, Root>();

    private boolean productionMode = true;

    /**
     * Keeps track of requests for which a root should be created once more
     * information is available.
     */
    private Map<Integer, PendingRootRequest> pendingRoots = new HashMap<Integer, PendingRootRequest>();

    /**
     * Keeps track of the roots that should be remembered when the browser is
     * refreshed.
     */
    private Map<String, Integer> retainOnRefreshRoots = new WeakHashMap<String, Integer>();

    /**
     * Keeps track of which roots have been inited.
     * <p>
     * TODO Investigate whether this might be derived from the different states
     * in getRootForRrequest.
     * </p>
     */
    private Set<Integer> initedRoots = new HashSet<Integer>();

    /**
     * Gets the user of the application.
     * 
     * <p>
     * Vaadin doesn't define of use user object in any way - it only provides
     * this getter and setter methods for convenience. The user is any object
     * that has been stored to the application with {@link #setUser(Object)}.
     * </p>
     * 
     * @return the User of the application.
     */
    public Object getUser() {
        return user;
    }

    /**
     * <p>
     * Sets the user of the application instance. An application instance may
     * have a user associated to it. This can be set in login procedure or
     * application initialization.
     * </p>
     * <p>
     * A component performing the user login procedure can assign the user
     * property of the application and make the user object available to other
     * components of the application.
     * </p>
     * <p>
     * Vaadin doesn't define of use user object in any way - it only provides
     * getter and setter methods for convenience. The user reference stored to
     * the application can be read with {@link #getUser()}.
     * </p>
     * 
     * @param user
     *            the new user.
     */
    public void setUser(Object user) {
        final Object prevUser = this.user;
        if (user == prevUser || (user != null && user.equals(prevUser))) {
            return;
        }

        this.user = user;
        if (userChangeListeners != null) {
            final Object[] listeners = userChangeListeners.toArray();
            final UserChangeEvent event = new UserChangeEvent(this, user,
                    prevUser);
            for (int i = 0; i < listeners.length; i++) {
                ((UserChangeListener) listeners[i])
                        .applicationUserChanged(event);
            }
        }
    }

    /**
     * Gets the URL of the application.
     * 
     * <p>
     * This is the URL what can be entered to a browser window to start the
     * application. Navigating to the application URL shows the main window (
     * {@link #getMainWindow()}) of the application. Note that the main window
     * can also be shown by navigating to the window url (
     * {@link com.vaadin.ui.Window#getURL()}).
     * </p>
     * 
     * @return the application's URL.
     */
    public URL getURL() {
        return applicationUrl;
    }

    /**
     * Ends the Application.
     * 
     * <p>
     * In effect this will cause the application stop returning any windows when
     * asked. When the application is closed, its state is removed from the
     * session and the browser window is redirected to the application logout
     * url set with {@link #setLogoutURL(String)}. If the logout url has not
     * been set, the browser window is reloaded and the application is
     * restarted.
     * </p>
     * .
     */
    public void close() {
        applicationIsRunning = false;
    }

    /**
     * Starts the application on the given URL.
     * 
     * <p>
     * This method is called by Vaadin framework when a user navigates to the
     * application. After this call the application corresponds to the given URL
     * and it will return windows when asked for them. There is no need to call
     * this method directly.
     * </p>
     * 
     * <p>
     * Application properties are defined by servlet configuration object
     * {@link javax.servlet.ServletConfig} and they are overridden by
     * context-wide initialization parameters
     * {@link javax.servlet.ServletContext}.
     * </p>
     * 
     * @param applicationUrl
     *            the URL the application should respond to.
     * @param applicationProperties
     *            the Application properties as specified by the servlet
     *            configuration.
     * @param context
     *            the context application will be running in.
     * @param productionMode
     * 
     */
    public void start(URL applicationUrl, Properties applicationProperties,
            ApplicationContext context, boolean productionMode) {
        this.applicationUrl = applicationUrl;
        this.productionMode = productionMode;
        properties = applicationProperties;
        this.context = context;
        init();
        applicationIsRunning = true;
    }

    /**
     * Tests if the application is running or if it has been finished.
     * 
     * <p>
     * Application starts running when its
     * {@link #start(URL, Properties, ApplicationContext)} method has been
     * called and stops when the {@link #close()} is called.
     * </p>
     * 
     * @return <code>true</code> if the application is running,
     *         <code>false</code> if not.
     */
    public boolean isRunning() {
        return applicationIsRunning;
    }

    /**
     * <p>
     * Main initializer of the application. The <code>init</code> method is
     * called by the framework when the application is started, and it should
     * perform whatever initialization operations the application needs.
     * </p>
     */
    public void init() {
        // Default implementation does nothing
    }

    /**
     * Returns an enumeration of all the names in this application.
     * 
     * <p>
     * See {@link #start(URL, Properties, ApplicationContext)} how properties
     * are defined.
     * </p>
     * 
     * @return an enumeration of all the keys in this property list, including
     *         the keys in the default property list.
     * 
     */
    public Enumeration<?> getPropertyNames() {
        return properties.propertyNames();
    }

    /**
     * Searches for the property with the specified name in this application.
     * This method returns <code>null</code> if the property is not found.
     * 
     * See {@link #start(URL, Properties, ApplicationContext)} how properties
     * are defined.
     * 
     * @param name
     *            the name of the property.
     * @return the value in this property list with the specified key value.
     */
    public String getProperty(String name) {
        return properties.getProperty(name);
    }

    /**
     * Adds new resource to the application. The resource can be accessed by the
     * user of the application.
     * 
     * @param resource
     *            the resource to add.
     */
    public void addResource(ApplicationResource resource) {

        // Check if the resource is already mapped
        if (resourceKeyMap.containsKey(resource)) {
            return;
        }

        // Generate key
        final String key = String.valueOf(++lastResourceKeyNumber);

        // Add the resource to mappings
        resourceKeyMap.put(resource, key);
        keyResourceMap.put(key, resource);
    }

    /**
     * Removes the resource from the application.
     * 
     * @param resource
     *            the resource to remove.
     */
    public void removeResource(ApplicationResource resource) {
        final Object key = resourceKeyMap.get(resource);
        if (key != null) {
            resourceKeyMap.remove(resource);
            keyResourceMap.remove(key);
        }
    }

    /**
     * Gets the relative uri of the resource. This method is intended to be
     * called only be the terminal implementation.
     * 
     * This method can only be called from within the processing of a UIDL
     * request, not from a background thread.
     * 
     * @param resource
     *            the resource to get relative location.
     * @return the relative uri of the resource or null if called in a
     *         background thread
     * 
     * @deprecated this method is intended to be used by the terminal only. It
     *             may be removed or moved in the future.
     */
    @Deprecated
    public String getRelativeLocation(ApplicationResource resource) {

        // Gets the key
        final String key = resourceKeyMap.get(resource);

        // If the resource is not registered, return null
        if (key == null) {
            return null;
        }

        return context.generateApplicationResourceURL(resource, key);
    }

    /**
     * Gets the default locale for this application.
     * 
     * By default this is the preferred locale of the user using the
     * application. In most cases it is read from the browser defaults.
     * 
     * @return the locale of this application.
     */
    public Locale getLocale() {
        if (locale != null) {
            return locale;
        }
        return Locale.getDefault();
    }

    /**
     * Sets the default locale for this application.
     * 
     * By default this is the preferred locale of the user using the
     * application. In most cases it is read from the browser defaults.
     * 
     * @param locale
     *            the Locale object.
     * 
     */
    public void setLocale(Locale locale) {
        this.locale = locale;
    }

    /**
     * <p>
     * An event that characterizes a change in the current selection.
     * </p>
     * Application user change event sent when the setUser is called to change
     * the current user of the application.
     * 
     * @version
     * @VERSION@
     * @since 3.0
     */
    public class UserChangeEvent extends java.util.EventObject {

        /**
         * New user of the application.
         */
        private final Object newUser;

        /**
         * Previous user of the application.
         */
        private final Object prevUser;

        /**
         * Constructor for user change event.
         * 
         * @param source
         *            the application source.
         * @param newUser
         *            the new User.
         * @param prevUser
         *            the previous User.
         */
        public UserChangeEvent(Application source, Object newUser,
                Object prevUser) {
            super(source);
            this.newUser = newUser;
            this.prevUser = prevUser;
        }

        /**
         * Gets the new user of the application.
         * 
         * @return the new User.
         */
        public Object getNewUser() {
            return newUser;
        }

        /**
         * Gets the previous user of the application.
         * 
         * @return the previous Vaadin user, if user has not changed ever on
         *         application it returns <code>null</code>
         */
        public Object getPreviousUser() {
            return prevUser;
        }

        /**
         * Gets the application where the user change occurred.
         * 
         * @return the Application.
         */
        public Application getApplication() {
            return (Application) getSource();
        }
    }

    /**
     * The <code>UserChangeListener</code> interface for listening application
     * user changes.
     * 
     * @version
     * @VERSION@
     * @since 3.0
     */
    public interface UserChangeListener extends EventListener, Serializable {

        /**
         * The <code>applicationUserChanged</code> method Invoked when the
         * application user has changed.
         * 
         * @param event
         *            the change event.
         */
        public void applicationUserChanged(Application.UserChangeEvent event);
    }

    /**
     * Adds the user change listener.
     * 
     * This allows one to get notification each time {@link #setUser(Object)} is
     * called.
     * 
     * @param listener
     *            the user change listener to add.
     */
    public void addListener(UserChangeListener listener) {
        if (userChangeListeners == null) {
            userChangeListeners = new LinkedList<UserChangeListener>();
        }
        userChangeListeners.add(listener);
    }

    /**
     * Removes the user change listener.
     * 
     * @param listener
     *            the user change listener to remove.
     */
    public void removeListener(UserChangeListener listener) {
        if (userChangeListeners == null) {
            return;
        }
        userChangeListeners.remove(listener);
        if (userChangeListeners.isEmpty()) {
            userChangeListeners = null;
        }
    }

    /**
     * Window detach event.
     * 
     * This event is sent each time a window is removed from the application
     * with {@link com.vaadin.Application#removeWindow(Window)}.
     */
    public class WindowDetachEvent extends EventObject {

        private final Window window;

        /**
         * Creates a event.
         * 
         * @param window
         *            the Detached window.
         */
        public WindowDetachEvent(Window window) {
            super(Application.this);
            this.window = window;
        }

        /**
         * Gets the detached window.
         * 
         * @return the detached window.
         */
        public Window getWindow() {
            return window;
        }

        /**
         * Gets the application from which the window was detached.
         * 
         * @return the Application.
         */
        public Application getApplication() {
            return (Application) getSource();
        }
    }

    /**
     * Window attach event.
     * 
     * This event is sent each time a window is attached tothe application with
     * {@link com.vaadin.Application#addWindow(Window)}.
     */
    public class WindowAttachEvent extends EventObject {

        private final Window window;

        /**
         * Creates a event.
         * 
         * @param window
         *            the Attached window.
         */
        public WindowAttachEvent(Window window) {
            super(Application.this);
            this.window = window;
        }

        /**
         * Gets the attached window.
         * 
         * @return the attached window.
         */
        public Window getWindow() {
            return window;
        }

        /**
         * Gets the application to which the window was attached.
         * 
         * @return the Application.
         */
        public Application getApplication() {
            return (Application) getSource();
        }
    }

    /**
     * Window attach listener interface.
     */
    public interface WindowAttachListener extends Serializable {

        /**
         * Window attached
         * 
         * @param event
         *            the window attach event.
         */
        public void windowAttached(WindowAttachEvent event);
    }

    /**
     * Window detach listener interface.
     */
    public interface WindowDetachListener extends Serializable {

        /**
         * Window detached.
         * 
         * @param event
         *            the window detach event.
         */
        public void windowDetached(WindowDetachEvent event);
    }

    /**
     * Returns the URL user is redirected to on application close. If the URL is
     * <code>null</code>, the application is closed normally as defined by the
     * application running environment.
     * <p>
     * Desktop application just closes the application window and
     * web-application redirects the browser to application main URL.
     * </p>
     * 
     * @return the URL.
     */
    public String getLogoutURL() {
        return logoutURL;
    }

    /**
     * Sets the URL user is redirected to on application close. If the URL is
     * <code>null</code>, the application is closed normally as defined by the
     * application running environment: Desktop application just closes the
     * application window and web-application redirects the browser to
     * application main URL.
     * 
     * @param logoutURL
     *            the logoutURL to set.
     */
    public void setLogoutURL(String logoutURL) {
        this.logoutURL = logoutURL;
    }

    /**
     * Gets the SystemMessages for this application. SystemMessages are used to
     * notify the user of various critical situations that can occur, such as
     * session expiration, client/server out of sync, and internal server error.
     * 
     * You can customize the messages by "overriding" this method and returning
     * {@link CustomizedSystemMessages}. To "override" this method, re-implement
     * this method in your application (the class that extends
     * {@link Application}). Even though overriding static methods is not
     * possible in Java, Vaadin selects to call the static method from the
     * subclass instead of the original {@link #getSystemMessages()} if such a
     * method exists.
     * 
     * @return the SystemMessages for this application
     */
    public static SystemMessages getSystemMessages() {
        return DEFAULT_SYSTEM_MESSAGES;
    }

    /**
     * <p>
     * Invoked by the terminal on any exception that occurs in application and
     * is thrown by the <code>setVariable</code> to the terminal. The default
     * implementation sets the exceptions as <code>ComponentErrors</code> to the
     * component that initiated the exception and prints stack trace to standard
     * error stream.
     * </p>
     * <p>
     * You can safely override this method in your application in order to
     * direct the errors to some other destination (for example log).
     * </p>
     * 
     * @param event
     *            the change event.
     * @see com.vaadin.terminal.Terminal.ErrorListener#terminalError(com.vaadin.terminal.Terminal.ErrorEvent)
     */
    public void terminalError(Terminal.ErrorEvent event) {
        final Throwable t = event.getThrowable();
        if (t instanceof SocketException) {
            // Most likely client browser closed socket
            logger.info("SocketException in CommunicationManager."
                    + " Most likely client (browser) closed socket.");
            return;
        }

        // Finds the original source of the error/exception
        Object owner = null;
        if (event instanceof VariableOwner.ErrorEvent) {
            owner = ((VariableOwner.ErrorEvent) event).getVariableOwner();
        } else if (event instanceof ChangeVariablesErrorEvent) {
            owner = ((ChangeVariablesErrorEvent) event).getComponent();
        }

        // Shows the error in AbstractComponent
        if (owner instanceof AbstractComponent) {
            if (t instanceof ErrorMessage) {
                ((AbstractComponent) owner).setComponentError((ErrorMessage) t);
            } else {
                ((AbstractComponent) owner)
                        .setComponentError(new SystemError(t));
            }
        }

        // also print the error on console
        logger.log(Level.SEVERE, "Terminal error:", t);
    }

    /**
     * Gets the application context.
     * <p>
     * The application context is the environment where the application is
     * running in. The actual implementation class of may contains quite a lot
     * more functionality than defined in the {@link ApplicationContext}
     * interface.
     * </p>
     * <p>
     * By default, when you are deploying your application to a servlet
     * container, the implementation class is {@link WebApplicationContext} -
     * you can safely cast to this class and use the methods from there. When
     * you are deploying your application as a portlet, context implementation
     * is {@link PortletApplicationContext}.
     * </p>
     * 
     * @return the application context.
     */
    public ApplicationContext getContext() {
        return context;
    }

    /**
     * Override this method to return correct version number of your
     * Application. Version information is delivered for example to Testing
     * Tools test results. By default this returns a string "NONVERSIONED".
     * 
     * @return version string
     */
    public String getVersion() {
        return "NONVERSIONED";
    }

    /**
     * Gets the application error handler.
     * 
     * The default error handler is the application itself.
     * 
     * @return Application error handler
     */
    public Terminal.ErrorListener getErrorHandler() {
        return errorHandler;
    }

    /**
     * Sets the application error handler.
     * 
     * The default error handler is the application itself. By overriding this,
     * you can redirect the error messages to your selected target (log for
     * example).
     * 
     * @param errorHandler
     */
    public void setErrorHandler(Terminal.ErrorListener errorHandler) {
        this.errorHandler = errorHandler;
    }

    /**
     * Gets the {@link ConverterFactory} used to locate a suitable
     * {@link Converter} for fields in the application.
     * 
     * See {@link #setConverterFactory(ConverterFactory)} for more details
     * 
     * @return The converter factory used in the application
     */
    // public ConverterFactory getConverterFactory() {
    // return converterFactory;
    // }
    // FIXME: Should not be static
    public static ConverterFactory getConverterFactory() {
        return converterFactory;
    }

    /**
     * Sets the {@link ConverterFactory} used to locate a suitable
     * {@link Converter} for fields in the application.
     * 
     * The {@link ConverterFactory} is used to find a suitable converter when
     * binding data to a UI component and the data type does not match the UI
     * component type, e.g. binding a Double to a TextField (which is based on a
     * String).
     * 
     * The {@link Converter} for an individual field can be overridden using
     * {@link AbstractField#setValueConverter(Converter)}.
     * 
     * @param converterFactory
     *            The converter factory used in the application
     */
    // FIXME: Should not be static
    public static void setConverterFactory(ConverterFactory converterFactory) {
        Application.converterFactory = converterFactory;
    }

    /**
     * Contains the system messages used to notify the user about various
     * critical situations that can occur.
     * <p>
     * Customize by overriding the static
     * {@link Application#getSystemMessages()} and returning
     * {@link CustomizedSystemMessages}.
     * </p>
     * <p>
     * The defaults defined in this class are:
     * <ul>
     * <li><b>sessionExpiredURL</b> = null</li>
     * <li><b>sessionExpiredNotificationEnabled</b> = true</li>
     * <li><b>sessionExpiredCaption</b> = ""</li>
     * <li><b>sessionExpiredMessage</b> =
     * "Take note of any unsaved data, and <u>click here</u> to continue."</li>
     * <li><b>communicationErrorURL</b> = null</li>
     * <li><b>communicationErrorNotificationEnabled</b> = true</li>
     * <li><b>communicationErrorCaption</b> = "Communication problem"</li>
     * <li><b>communicationErrorMessage</b> =
     * "Take note of any unsaved data, and <u>click here</u> to continue."</li>
     * <li><b>internalErrorURL</b> = null</li>
     * <li><b>internalErrorNotificationEnabled</b> = true</li>
     * <li><b>internalErrorCaption</b> = "Internal error"</li>
     * <li><b>internalErrorMessage</b> = "Please notify the administrator.<br/>
     * Take note of any unsaved data, and <u>click here</u> to continue."</li>
     * <li><b>outOfSyncURL</b> = null</li>
     * <li><b>outOfSyncNotificationEnabled</b> = true</li>
     * <li><b>outOfSyncCaption</b> = "Out of sync"</li>
     * <li><b>outOfSyncMessage</b> = "Something has caused us to be out of sync
     * with the server.<br/>
     * Take note of any unsaved data, and <u>click here</u> to re-sync."</li>
     * <li><b>cookiesDisabledURL</b> = null</li>
     * <li><b>cookiesDisabledNotificationEnabled</b> = true</li>
     * <li><b>cookiesDisabledCaption</b> = "Cookies disabled"</li>
     * <li><b>cookiesDisabledMessage</b> = "This application requires cookies to
     * function.<br/>
     * Please enable cookies in your browser and <u>click here</u> to try again.
     * </li>
     * </ul>
     * </p>
     * 
     */
    public static class SystemMessages implements Serializable {
        protected String sessionExpiredURL = null;
        protected boolean sessionExpiredNotificationEnabled = true;
        protected String sessionExpiredCaption = "Session Expired";
        protected String sessionExpiredMessage = "Take note of any unsaved data, and <u>click here</u> to continue.";

        protected String communicationErrorURL = null;
        protected boolean communicationErrorNotificationEnabled = true;
        protected String communicationErrorCaption = "Communication problem";
        protected String communicationErrorMessage = "Take note of any unsaved data, and <u>click here</u> to continue.";

        protected String authenticationErrorURL = null;
        protected boolean authenticationErrorNotificationEnabled = true;
        protected String authenticationErrorCaption = "Authentication problem";
        protected String authenticationErrorMessage = "Take note of any unsaved data, and <u>click here</u> to continue.";

        protected String internalErrorURL = null;
        protected boolean internalErrorNotificationEnabled = true;
        protected String internalErrorCaption = "Internal error";
        protected String internalErrorMessage = "Please notify the administrator.<br/>Take note of any unsaved data, and <u>click here</u> to continue.";

        protected String outOfSyncURL = null;
        protected boolean outOfSyncNotificationEnabled = true;
        protected String outOfSyncCaption = "Out of sync";
        protected String outOfSyncMessage = "Something has caused us to be out of sync with the server.<br/>Take note of any unsaved data, and <u>click here</u> to re-sync.";

        protected String cookiesDisabledURL = null;
        protected boolean cookiesDisabledNotificationEnabled = true;
        protected String cookiesDisabledCaption = "Cookies disabled";
        protected String cookiesDisabledMessage = "This application requires cookies to function.<br/>Please enable cookies in your browser and <u>click here</u> to try again.";

        /**
         * Use {@link CustomizedSystemMessages} to customize
         */
        private SystemMessages() {

        }

        /**
         * @return null to indicate that the application will be restarted after
         *         session expired message has been shown.
         */
        public String getSessionExpiredURL() {
            return sessionExpiredURL;
        }

        /**
         * @return true to show session expiration message.
         */
        public boolean isSessionExpiredNotificationEnabled() {
            return sessionExpiredNotificationEnabled;
        }

        /**
         * @return "" to show no caption.
         */
        public String getSessionExpiredCaption() {
            return (sessionExpiredNotificationEnabled ? sessionExpiredCaption
                    : null);
        }

        /**
         * @return 
         *         "Take note of any unsaved data, and <u>click here</u> to continue."
         */
        public String getSessionExpiredMessage() {
            return (sessionExpiredNotificationEnabled ? sessionExpiredMessage
                    : null);
        }

        /**
         * @return null to reload the application after communication error
         *         message.
         */
        public String getCommunicationErrorURL() {
            return communicationErrorURL;
        }

        /**
         * @return true to show the communication error message.
         */
        public boolean isCommunicationErrorNotificationEnabled() {
            return communicationErrorNotificationEnabled;
        }

        /**
         * @return "Communication problem"
         */
        public String getCommunicationErrorCaption() {
            return (communicationErrorNotificationEnabled ? communicationErrorCaption
                    : null);
        }

        /**
         * @return 
         *         "Take note of any unsaved data, and <u>click here</u> to continue."
         */
        public String getCommunicationErrorMessage() {
            return (communicationErrorNotificationEnabled ? communicationErrorMessage
                    : null);
        }

        /**
         * @return null to reload the application after authentication error
         *         message.
         */
        public String getAuthenticationErrorURL() {
            return authenticationErrorURL;
        }

        /**
         * @return true to show the authentication error message.
         */
        public boolean isAuthenticationErrorNotificationEnabled() {
            return authenticationErrorNotificationEnabled;
        }

        /**
         * @return "Authentication problem"
         */
        public String getAuthenticationErrorCaption() {
            return (authenticationErrorNotificationEnabled ? authenticationErrorCaption
                    : null);
        }

        /**
         * @return 
         *         "Take note of any unsaved data, and <u>click here</u> to continue."
         */
        public String getAuthenticationErrorMessage() {
            return (authenticationErrorNotificationEnabled ? authenticationErrorMessage
                    : null);
        }

        /**
         * @return null to reload the current URL after internal error message
         *         has been shown.
         */
        public String getInternalErrorURL() {
            return internalErrorURL;
        }

        /**
         * @return true to enable showing of internal error message.
         */
        public boolean isInternalErrorNotificationEnabled() {
            return internalErrorNotificationEnabled;
        }

        /**
         * @return "Internal error"
         */
        public String getInternalErrorCaption() {
            return (internalErrorNotificationEnabled ? internalErrorCaption
                    : null);
        }

        /**
         * @return "Please notify the administrator.<br/>
         *         Take note of any unsaved data, and <u>click here</u> to
         *         continue."
         */
        public String getInternalErrorMessage() {
            return (internalErrorNotificationEnabled ? internalErrorMessage
                    : null);
        }

        /**
         * @return null to reload the application after out of sync message.
         */
        public String getOutOfSyncURL() {
            return outOfSyncURL;
        }

        /**
         * @return true to enable showing out of sync message
         */
        public boolean isOutOfSyncNotificationEnabled() {
            return outOfSyncNotificationEnabled;
        }

        /**
         * @return "Out of sync"
         */
        public String getOutOfSyncCaption() {
            return (outOfSyncNotificationEnabled ? outOfSyncCaption : null);
        }

        /**
         * @return "Something has caused us to be out of sync with the server.<br/>
         *         Take note of any unsaved data, and <u>click here</u> to
         *         re-sync."
         */
        public String getOutOfSyncMessage() {
            return (outOfSyncNotificationEnabled ? outOfSyncMessage : null);
        }

        /**
         * Returns the URL the user should be redirected to after dismissing the
         * "you have to enable your cookies" message. Typically null.
         * 
         * @return A URL the user should be redirected to after dismissing the
         *         message or null to reload the current URL.
         */
        public String getCookiesDisabledURL() {
            return cookiesDisabledURL;
        }

        /**
         * Determines if "cookies disabled" messages should be shown to the end
         * user or not. If the notification is disabled the user will be
         * immediately redirected to the URL returned by
         * {@link #getCookiesDisabledURL()}.
         * 
         * @return true to show "cookies disabled" messages to the end user,
         *         false to redirect to the given URL directly
         */
        public boolean isCookiesDisabledNotificationEnabled() {
            return cookiesDisabledNotificationEnabled;
        }

        /**
         * Returns the caption of the message shown to the user when cookies are
         * disabled in the browser.
         * 
         * @return The caption of the "cookies disabled" message
         */
        public String getCookiesDisabledCaption() {
            return (cookiesDisabledNotificationEnabled ? cookiesDisabledCaption
                    : null);
        }

        /**
         * Returns the message shown to the user when cookies are disabled in
         * the browser.
         * 
         * @return The "cookies disabled" message
         */
        public String getCookiesDisabledMessage() {
            return (cookiesDisabledNotificationEnabled ? cookiesDisabledMessage
                    : null);
        }

    }

    /**
     * Contains the system messages used to notify the user about various
     * critical situations that can occur.
     * <p>
     * Vaadin gets the SystemMessages from your application by calling a static
     * getSystemMessages() method. By default the
     * Application.getSystemMessages() is used. You can customize this by
     * defining a static MyApplication.getSystemMessages() and returning
     * CustomizedSystemMessages. Note that getSystemMessages() is static -
     * changing the system messages will by default change the message for all
     * users of the application.
     * </p>
     * <p>
     * The default behavior is to show a notification, and restart the
     * application the the user clicks the message. <br/>
     * Instead of restarting the application, you can set a specific URL that
     * the user is taken to.<br/>
     * Setting both caption and message to null will restart the application (or
     * go to the specified URL) without displaying a notification.
     * set*NotificationEnabled(false) will achieve the same thing.
     * </p>
     * <p>
     * The situations are:
     * <li>Session expired: the user session has expired, usually due to
     * inactivity.</li>
     * <li>Communication error: the client failed to contact the server, or the
     * server returned and invalid response.</li>
     * <li>Internal error: unhandled critical server error (e.g out of memory,
     * database crash)
     * <li>Out of sync: the client is not in sync with the server. E.g the user
     * opens two windows showing the same application, but the application does
     * not support this and uses the same Window instance. When the user makes
     * changes in one of the windows - the other window is no longer in sync,
     * and (for instance) pressing a button that is no longer present in the UI
     * will cause a out-of-sync -situation.
     * </p>
     */

    public static class CustomizedSystemMessages extends SystemMessages
            implements Serializable {

        /**
         * Sets the URL to go to when the session has expired.
         * 
         * @param sessionExpiredURL
         *            the URL to go to, or null to reload current
         */
        public void setSessionExpiredURL(String sessionExpiredURL) {
            this.sessionExpiredURL = sessionExpiredURL;
        }

        /**
         * Enables or disables the notification. If disabled, the set URL (or
         * current) is loaded directly when next transaction between server and
         * client happens.
         * 
         * @param sessionExpiredNotificationEnabled
         *            true = enabled, false = disabled
         */
        public void setSessionExpiredNotificationEnabled(
                boolean sessionExpiredNotificationEnabled) {
            this.sessionExpiredNotificationEnabled = sessionExpiredNotificationEnabled;
        }

        /**
         * Sets the caption of the notification. Set to null for no caption. If
         * both caption and message are null, client automatically forwards to
         * sessionExpiredUrl after timeout timer expires. Timer uses value read
         * from HTTPSession.getMaxInactiveInterval()
         * 
         * @param sessionExpiredCaption
         *            the caption
         */
        public void setSessionExpiredCaption(String sessionExpiredCaption) {
            this.sessionExpiredCaption = sessionExpiredCaption;
        }

        /**
         * Sets the message of the notification. Set to null for no message. If
         * both caption and message are null, client automatically forwards to
         * sessionExpiredUrl after timeout timer expires. Timer uses value read
         * from HTTPSession.getMaxInactiveInterval()
         * 
         * @param sessionExpiredMessage
         *            the message
         */
        public void setSessionExpiredMessage(String sessionExpiredMessage) {
            this.sessionExpiredMessage = sessionExpiredMessage;
        }

        /**
         * Sets the URL to go to when there is a authentication error.
         * 
         * @param authenticationErrorURL
         *            the URL to go to, or null to reload current
         */
        public void setAuthenticationErrorURL(String authenticationErrorURL) {
            this.authenticationErrorURL = authenticationErrorURL;
        }

        /**
         * Enables or disables the notification. If disabled, the set URL (or
         * current) is loaded directly.
         * 
         * @param authenticationErrorNotificationEnabled
         *            true = enabled, false = disabled
         */
        public void setAuthenticationErrorNotificationEnabled(
                boolean authenticationErrorNotificationEnabled) {
            this.authenticationErrorNotificationEnabled = authenticationErrorNotificationEnabled;
        }

        /**
         * Sets the caption of the notification. Set to null for no caption. If
         * both caption and message is null, the notification is disabled;
         * 
         * @param authenticationErrorCaption
         *            the caption
         */
        public void setAuthenticationErrorCaption(
                String authenticationErrorCaption) {
            this.authenticationErrorCaption = authenticationErrorCaption;
        }

        /**
         * Sets the message of the notification. Set to null for no message. If
         * both caption and message is null, the notification is disabled;
         * 
         * @param authenticationErrorMessage
         *            the message
         */
        public void setAuthenticationErrorMessage(
                String authenticationErrorMessage) {
            this.authenticationErrorMessage = authenticationErrorMessage;
        }

        /**
         * Sets the URL to go to when there is a communication error.
         * 
         * @param communicationErrorURL
         *            the URL to go to, or null to reload current
         */
        public void setCommunicationErrorURL(String communicationErrorURL) {
            this.communicationErrorURL = communicationErrorURL;
        }

        /**
         * Enables or disables the notification. If disabled, the set URL (or
         * current) is loaded directly.
         * 
         * @param communicationErrorNotificationEnabled
         *            true = enabled, false = disabled
         */
        public void setCommunicationErrorNotificationEnabled(
                boolean communicationErrorNotificationEnabled) {
            this.communicationErrorNotificationEnabled = communicationErrorNotificationEnabled;
        }

        /**
         * Sets the caption of the notification. Set to null for no caption. If
         * both caption and message is null, the notification is disabled;
         * 
         * @param communicationErrorCaption
         *            the caption
         */
        public void setCommunicationErrorCaption(
                String communicationErrorCaption) {
            this.communicationErrorCaption = communicationErrorCaption;
        }

        /**
         * Sets the message of the notification. Set to null for no message. If
         * both caption and message is null, the notification is disabled;
         * 
         * @param communicationErrorMessage
         *            the message
         */
        public void setCommunicationErrorMessage(
                String communicationErrorMessage) {
            this.communicationErrorMessage = communicationErrorMessage;
        }

        /**
         * Sets the URL to go to when an internal error occurs.
         * 
         * @param internalErrorURL
         *            the URL to go to, or null to reload current
         */
        public void setInternalErrorURL(String internalErrorURL) {
            this.internalErrorURL = internalErrorURL;
        }

        /**
         * Enables or disables the notification. If disabled, the set URL (or
         * current) is loaded directly.
         * 
         * @param internalErrorNotificationEnabled
         *            true = enabled, false = disabled
         */
        public void setInternalErrorNotificationEnabled(
                boolean internalErrorNotificationEnabled) {
            this.internalErrorNotificationEnabled = internalErrorNotificationEnabled;
        }

        /**
         * Sets the caption of the notification. Set to null for no caption. If
         * both caption and message is null, the notification is disabled;
         * 
         * @param internalErrorCaption
         *            the caption
         */
        public void setInternalErrorCaption(String internalErrorCaption) {
            this.internalErrorCaption = internalErrorCaption;
        }

        /**
         * Sets the message of the notification. Set to null for no message. If
         * both caption and message is null, the notification is disabled;
         * 
         * @param internalErrorMessage
         *            the message
         */
        public void setInternalErrorMessage(String internalErrorMessage) {
            this.internalErrorMessage = internalErrorMessage;
        }

        /**
         * Sets the URL to go to when the client is out-of-sync.
         * 
         * @param outOfSyncURL
         *            the URL to go to, or null to reload current
         */
        public void setOutOfSyncURL(String outOfSyncURL) {
            this.outOfSyncURL = outOfSyncURL;
        }

        /**
         * Enables or disables the notification. If disabled, the set URL (or
         * current) is loaded directly.
         * 
         * @param outOfSyncNotificationEnabled
         *            true = enabled, false = disabled
         */
        public void setOutOfSyncNotificationEnabled(
                boolean outOfSyncNotificationEnabled) {
            this.outOfSyncNotificationEnabled = outOfSyncNotificationEnabled;
        }

        /**
         * Sets the caption of the notification. Set to null for no caption. If
         * both caption and message is null, the notification is disabled;
         * 
         * @param outOfSyncCaption
         *            the caption
         */
        public void setOutOfSyncCaption(String outOfSyncCaption) {
            this.outOfSyncCaption = outOfSyncCaption;
        }

        /**
         * Sets the message of the notification. Set to null for no message. If
         * both caption and message is null, the notification is disabled;
         * 
         * @param outOfSyncMessage
         *            the message
         */
        public void setOutOfSyncMessage(String outOfSyncMessage) {
            this.outOfSyncMessage = outOfSyncMessage;
        }

        /**
         * Sets the URL to redirect to when the browser has cookies disabled.
         * 
         * @param cookiesDisabledURL
         *            the URL to redirect to, or null to reload the current URL
         */
        public void setCookiesDisabledURL(String cookiesDisabledURL) {
            this.cookiesDisabledURL = cookiesDisabledURL;
        }

        /**
         * Enables or disables the notification for "cookies disabled" messages.
         * If disabled, the URL returned by {@link #getCookiesDisabledURL()} is
         * loaded directly.
         * 
         * @param cookiesDisabledNotificationEnabled
         *            true to enable "cookies disabled" messages, false
         *            otherwise
         */
        public void setCookiesDisabledNotificationEnabled(
                boolean cookiesDisabledNotificationEnabled) {
            this.cookiesDisabledNotificationEnabled = cookiesDisabledNotificationEnabled;
        }

        /**
         * Sets the caption of the "cookies disabled" notification. Set to null
         * for no caption. If both caption and message is null, the notification
         * is disabled.
         * 
         * @param cookiesDisabledCaption
         *            the caption for the "cookies disabled" notification
         */
        public void setCookiesDisabledCaption(String cookiesDisabledCaption) {
            this.cookiesDisabledCaption = cookiesDisabledCaption;
        }

        /**
         * Sets the message of the "cookies disabled" notification. Set to null
         * for no message. If both caption and message is null, the notification
         * is disabled.
         * 
         * @param cookiesDisabledMessage
         *            the message for the "cookies disabled" notification
         */
        public void setCookiesDisabledMessage(String cookiesDisabledMessage) {
            this.cookiesDisabledMessage = cookiesDisabledMessage;
        }

    }

    /**
     * Application error is an error message defined on the application level.
     * 
     * When an error occurs on the application level, this error message type
     * should be used. This indicates that the problem is caused by the
     * application - not by the user.
     */
    public class ApplicationError implements Terminal.ErrorEvent {
        private final Throwable throwable;

        public ApplicationError(Throwable throwable) {
            this.throwable = throwable;
        }

        public Throwable getThrowable() {
            return throwable;
        }

    }

    /**
     * Gets a root for a request for which no root is already known. This method
     * is called when the framework processes a request that does not originate
     * from an existing root instance. This typically happens when a host page
     * is requested.
     * 
     * <p>
     * Subclasses of Application may override this method to provide custom
     * logic for choosing how to create a suitable root or for picking an
     * already created root. If an existing root is picked, care should be taken
     * to avoid keeping the same root open in multiple browser windows, as that
     * will cause the states to go out of sync.
     * </p>
     * 
     * <p>
     * If {@link BrowserDetails} are required to create a Root, the
     * implementation can throw a {@link RootRequiresMoreInformation} exception.
     * In this case, the framework will instruct the browser to send the
     * additional details, whereupon this method is invoked again with the
     * browser details present in the wrapped request. Throwing the exception if
     * the browser details are already available is not supported.
     * </p>
     * 
     * <p>
     * The default implementation in {@link Application} creates a new instance
     * of the Root class returned by {@link #getRootClassName(WrappedRequest},
     * which in turn uses the {@value #ROOT_PARAMETER} parameter from web.xml.
     * </p>
     * 
     * @param request
     *            the wrapped request for which a root is needed
     * @return a root instance to use for the request
     * @throws RootRequiresMoreInformation
     *             may be thrown by an implementation to indicate that
     *             {@link BrowserDetails} are required to create a root
     * 
     * @see #getRootClassName(WrappedRequest)
     * @see Root
     * @see RootRequiresMoreInformation
     * @see WrappedRequest#getBrowserDetails()
     * 
     * @since 7.0
     */
    protected Root getRoot(WrappedRequest request)
            throws RootRequiresMoreInformation {
        String rootClassName = getRootClassName(request);
        try {
            Class<? extends Root> rootClass = Class.forName(rootClassName)
                    .asSubclass(Root.class);
            try {
                Root root = rootClass.newInstance();
                return root;
            } catch (Exception e) {
                throw new RuntimeException("Could not instantiate root class "
                        + rootClassName, e);
            }
        } catch (ClassNotFoundException e) {
            throw new RuntimeException("Could not load root class "
                    + rootClassName, e);
        }
    }

    /**
     * Provides the name of the <code>Root</code> class that should be used for
     * a request. The class must have an accessible no-args constructor.
     * <p>
     * The default implementation uses the {@value #ROOT_PARAMETER} parameter
     * from web.xml.
     * </p>
     * <p>
     * This method is mainly used by the default implementation of
     * {@link #getRoot(WrappedRequest)}. If you override that method with your
     * own functionality, the results of this method might not be used.
     * </p>
     * 
     * @param request
     *            the request for which a new root is required
     * @return the name of the root class to use
     * 
     * @since 7.0
     */
    protected String getRootClassName(WrappedRequest request) {
        Object rootClassNameObj = properties.get(ROOT_PARAMETER);
        if (rootClassNameObj instanceof String) {
            return (String) rootClassNameObj;
        } else {
            throw new RuntimeException("No " + ROOT_PARAMETER
                    + " defined in web.xml");
        }
    }

    /**
     * Finds the theme to use for a specific root. If no specific theme is
     * required, <code>null</code> is returned.
     * 
     * TODO Tell what the default implementation does once it does something.
     * 
     * @param root
     *            the root to get a theme for
     * @return the name of the theme, or <code>null</code> if the default theme
     *         should be used
     * 
     * @since 7.0
     */
    public String getThemeForRoot(Root root) {
        RootTheme rootTheme = getAnnotationFor(root.getClass(), RootTheme.class);
        if (rootTheme != null) {
            return rootTheme.value();
        } else {
            return null;
        }
    }

    /**
     * Finds the widgetset to use for a specific root. If no specific widgetset
     * is required, <code>null</code> is returned.
     * 
     * TODO Tell what the default implementation does once it does something.
     * 
     * @param root
     *            the root to get a widgetset for
     * @return the name of the widgetset, or <code>null</code> if the default
     *         widgetset should be used
     * 
     * @since 7.0
     */
    public String getWidgetsetForRoot(Root root) {
        RootWidgetset rootWidgetset = getAnnotationFor(root.getClass(),
                RootWidgetset.class);
        if (rootWidgetset != null) {
            return rootWidgetset.value();
        } else {
            return null;
        }
    }

    /**
     * Helper to get an annotation for a class. If the annotation is not present
     * on the target class, it's superclasses and implemented interfaces are
     * also searched for the annotation.
     * 
     * @param type
     *            the target class from which the annotation should be found
     * @param annotationType
     *            the annotation type to look for
     * @return an annotation of the given type, or <code>null</code> if the
     *         annotation is not present on the class
     */
    private static <T extends Annotation> T getAnnotationFor(Class<?> type,
            Class<T> annotationType) {
        // Find from the class hierarchy
        Class<?> currentType = type;
        while (currentType != Object.class) {
            T annotation = currentType.getAnnotation(annotationType);
            if (annotation != null) {
                return annotation;
            } else {
                currentType = currentType.getSuperclass();
            }
        }

        // Find from an implemented interface
        for (Class<?> iface : type.getInterfaces()) {
            T annotation = iface.getAnnotation(annotationType);
            if (annotation != null) {
                return annotation;
            }
        }

        return null;
    }

    /**
     * Handles a request by passing it to each registered {@link RequestHandler}
     * in turn until one produces a response. This method is used for requests
     * that have not been handled by any specific functionality in the terminal
     * implementation (e.g. {@link AbstractApplicationServlet}).
     * <p>
     * The request handlers are invoked in the revere order in which they were
     * added to the application until a response has been produced. This means
     * that the most recently added handler is used first and the first request
     * handler that was added to the application is invoked towards the end
     * unless any previous handler has already produced a response.
     * </p>
     * 
     * @param request
     *            the wrapped request to get information from
     * @param response
     *            the response to which data can be written
     * @return returns <code>true</code> if a {@link RequestHandler} has
     *         produced a response and <code>false</code> if no response has
     *         been written.
     * @throws IOException
     * 
     * @see #addRequestHandler(RequestHandler)
     * @see RequestHandler
     * 
     * @since 7.0
     */
    public boolean handleRequest(WrappedRequest request,
            WrappedResponse response) throws IOException {
        // Use a copy to avoid ConcurrentModificationException
        for (RequestHandler handler : new ArrayList<RequestHandler>(
                requestHandlers)) {
            if (handler.handleRequest(this, request, response)) {
                return true;
            }
        }
        // If not handled
        return false;
    }

    /**
     * Adds a request handler to this application. Request handlers can be added
     * to provide responses to requests that are not handled by the default
     * functionality of the framework.
     * <p>
     * Handlers are called in reverse order of addition, so the most recently
     * added handler will be called first.
     * </p>
     * 
     * @param handler
     *            the request handler to add
     * 
     * @see #handleRequest(WrappedRequest, WrappedResponse)
     * @see #removeRequestHandler(RequestHandler)
     * 
     * @since 7.0
     */
    public void addRequestHandler(RequestHandler handler) {
        requestHandlers.addFirst(handler);
    }

    /**
     * Removes a request handler from the application.
     * 
     * @param handler
     *            the request handler to remove
     * 
     * @since 7.0
     */
    public void removeRequestHandler(RequestHandler handler) {
        requestHandlers.remove(handler);
    }

    /**
     * Gets the request handlers that are registered to the application. The
     * iteration order of the returned collection is the same as the order in
     * which the request handlers will be invoked when a request is handled.
     * 
     * @return a collection of request handlers, with the iteration order
     *         according to the order they would be invoked
     * 
     * @see #handleRequest(WrappedRequest, WrappedResponse)
     * @see #addRequestHandler(RequestHandler)
     * @see #removeRequestHandler(RequestHandler)
     * 
     * @since 7.0
     */
    public Collection<RequestHandler> getRequestHandlers() {
        return Collections.unmodifiableCollection(requestHandlers);
    }

    /**
     * Find an application resource with a given key.
     * 
     * @param key
     *            The key of the resource
     * @return The application resource corresponding to the provided key, or
     *         <code>null</code> if no resource is registered for the key
     * 
     * @since 7.0
     */
    public ApplicationResource getResource(String key) {
        return keyResourceMap.get(key);
    }

    /**
     * Thread local for keeping track of currently used application instance
     * 
     * @since 7.0
     */
    private static final ThreadLocal<Application> currentApplication = new ThreadLocal<Application>();

    /**
     * Gets the currently used application. The current application is
     * automatically defined when processing requests to the server. In other
     * cases, (e.g. from background threads), the current application is not
     * automatically defined.
     * 
     * @return the current application instance if available, otherwise
     *         <code>null</code>
     * 
     * @see #setCurrentApplication(Application)
     * 
     * @since 7.0
     */
    public static Application getCurrentApplication() {
        return currentApplication.get();
    }

    /**
     * Sets the thread local for the current application. This method is used by
     * the framework to set the current application whenever a new request is
     * processed and it is cleared when the request has been processed.
     * <p>
     * The application developer can also use this method to define the current
     * application outside the normal request handling, e.g. when initiating
     * custom background threads.
     * </p>
     * 
     * @param application
     * 
     * @see #getCurrentApplication()
     * @see ThreadLocal
     * 
     * @since 7.0
     */
    public static void setCurrentApplication(Application application) {
        currentApplication.set(application);
    }

    /**
     * Check whether this application is in production mode. If an application
     * is in production mode, certain debugging facilities are not available.
     * 
     * @return the status of the production mode flag
     * 
     * @since 7.0
     */
    public boolean isProductionMode() {
        return productionMode;
    }

    /**
     * Registers a request that will lead to a root being created in a
     * subsequent request. When the initial request does not contain all the
     * information required to initialize a {@link Root}, some information from
     * the initial request is still needed when processing a subsequent request
     * containing the rest of the required information. By registering the
     * initial request, it can be combined with the subsequent request using the
     * root id returned by this method.
     * 
     * @param request
     *            the initial request from which information is required when
     *            the subsequent request is processed
     * @return the root id that should be used to associate the passed request
     *         with future requests related to the same Root
     * 
     * @see #getCombinedRequest(WrappedRequest)
     * @see #getRoot(WrappedRequest)
     * 
     * @since 7.0
     */
    public int registerPendingRoot(WrappedRequest request) {
        int rootId = nextRootId++;
        pendingRoots.put(Integer.valueOf(rootId), new PendingRootRequest(
                request));
        return rootId;
    }

    /**
     * Gets a request containing some aspects from the original request and some
     * aspects from the current request. This is used during the two phase
     * initialization of Roots with the first request registered using
     * {@link #registerPendingRoot(WrappedRequest)}
     * 
     * @param request
     *            the second request, should be sent from the bootstrap
     *            javascript
     * @return a request containing some aspects of the initial request and some
     *         aspects from the current request
     * 
     * @see #registerPendingRoot(WrappedRequest)
     * 
     * @since 7.0
     */
    public CombinedRequest getCombinedRequest(WrappedRequest request) {
        PendingRootRequest pendingRootRequest = pendingRoots
                .get(getRootId(request));
        if (pendingRootRequest == null) {
            return null;
        } else {
            return pendingRootRequest.getCombinedRequest(request);
        }
    }

    /**
     * Finds the {@link Root} to which a particular request belongs. If the
     * request originates from an existing Root, that root is returned. In other
     * cases, the method attempts to create and initialize a new root and might
     * throw a {@link RootRequiresMoreInformation} if all required information
     * is not available.
     * <p>
     * Please note that this method can also return a newly created
     * <code>Root</code> which has not yet been initialized. You can use
     * {@link #isRootInitPending(int)} with the root's id (
     * {@link Root#getRootId()} to check whether the initialization is still
     * pending.
     * </p>
     * 
     * @param request
     *            the request for which a root is desired
     * @return a root belonging to the request
     * @throws RootRequiresMoreInformation
     *             if no existing root could be found and creating a new root
     *             requires additional information from the browser
     * 
     * @see #getRoot(WrappedRequest)
     * @see RootRequiresMoreInformation
     * 
     * @since 7.0
     */
    public Root getRootForRequest(WrappedRequest request)
            throws RootRequiresMoreInformation {
        Root root = Root.getCurrentRoot();
        if (root != null) {
            return root;
        }
        Integer rootId = getRootId(request);

        synchronized (this) {
            boolean preserveRootState = preserverRootStateOnRefresh();

            BrowserDetails browserDetails = request.getBrowserDetails();

            if (browserDetails != null) {
                // Don't wait for a second request any more
                pendingRoots.remove(rootId);

                if (preserveRootState) {
                    // Check for a known window.name
                    Integer retainedRootId = retainOnRefreshRoots
                            .get(browserDetails.getWindowName());
                    if (retainedRootId != null) {
                        rootId = retainedRootId;
                    }
                }
            }

            root = roots.get(rootId);

            if (root == null) {
                if (preserveRootState && browserDetails == null
                        && !retainOnRefreshRoots.isEmpty()) {
                    // If there might already be an existing root, request
                    // information to potentially find it
                    throw new RootRequiresMoreInformation();
                }

                // Throws exception if root can not yet be created
                root = getRoot(request);

                // Initialize some fields for a newly created root
                if (root.getApplication() == null) {
                    root.setApplication(this);
                }
                if (root.getRootId() < 0) {

                    if (rootId == null) {
                        // Get the next id if none defined
                        rootId = Integer.valueOf(nextRootId++);
                    }
                    root.setRootId(rootId.intValue());
                    roots.put(rootId, root);
                }
            }

            if (!initedRoots.contains(rootId)) {
                boolean initRequiresBrowserDetails = preserveRootState
                        || root.getClass().isAnnotationPresent(
                                RootInitRequiresBrowserDetals.class);
                if (initRequiresBrowserDetails && browserDetails == null) {
                    pendingRoots.put(rootId, new PendingRootRequest(request));
                } else {
                    if (preserveRootState) {
                        // Remember the window name of this root
                        retainOnRefreshRoots.put(
                                browserDetails.getWindowName(), rootId);
                    }
                    root.doInit(request);

                    // Remember that this root has been initialized
                    initedRoots.add(rootId);
                }
            }
        } // end synchronized block

        Root.setCurrentRoot(root);
        return root;
    }

    protected boolean preserverRootStateOnRefresh() {
        return false;
    }

    /**
     * Internal helper to finds the root id for a request.
     * 
     * @param request
     *            the request to get the root id for
     * @return a root id, or <code>null</code> if no root id is defined
     * 
     * @since 7.0
     */
    private static Integer getRootId(WrappedRequest request) {
        if (request instanceof CombinedRequest) {
            // Combined requests has the rootid parameter in the second request
            CombinedRequest combinedRequest = (CombinedRequest) request;
            request = combinedRequest.getSecondRequest();
        }
        String rootIdString = request
                .getParameter(ApplicationConnection.ROOT_ID_PARAMETER);
        Integer rootId = rootIdString == null ? null
                : new Integer(rootIdString);
        return rootId;
    }

    /**
     * Checks whether there's a pending initialization for the root with the
     * given id.
     * 
     * @param rootId
     *            root id to check for
     * @return <code>true</code> of the initialization is pending,
     *         <code>false</code> if the root id is not registered or if the
     *         root has already been initialized
     * 
     * @see #getRootForRequest(WrappedRequest)
     */
    public boolean isRootInitPending(int rootId) {
        return !initedRoots.contains(Integer.valueOf(rootId));
    }
}<|MERGE_RESOLUTION|>--- conflicted
+++ resolved
@@ -517,72 +517,7 @@
     private Terminal.ErrorListener errorHandler = this;
 
     /**
-<<<<<<< HEAD
      * The converter factory that is used for all fields in the application.
-=======
-     * <p>
-     * Gets a window by name. Returns <code>null</code> if the application is
-     * not running or it does not contain a window corresponding to the name.
-     * </p>
-     * 
-     * <p>
-     * All windows can be referenced by their names in url
-     * <code>http://host:port/foo/bar/</code> where
-     * <code>http://host:port/foo/</code> is the application url as returned by
-     * getURL() and <code>bar</code> is the name of the window.
-     * </p>
-     * 
-     * <p>
-     * One should note that this method can, as a side effect create new windows
-     * if needed by the application. This can be achieved by overriding the
-     * default implementation.
-     * </p>
-     * 
-     * <p>
-     * If for some reason user opens another window with same url that is
-     * already open, the name is modified by adding a "_N" postfix to the name,
-     * where N is a running number starting from 1. One can decide to create
-     * another window-object for those windows (recommended) or to discard the
-     * postfix. If the user has two browser windows pointing to the same
-     * window-object on server, synchronization errors are likely to occur.
-     * </p>
-     * 
-     * <p>
-     * If no browser-level windowing is used, all defaults are fine and this
-     * method can be left as is. In case browser-level windows are needed, it is
-     * recommended to create new window-objects on this method from their names
-     * if the super.getWindow() does not find existing windows. See below for
-     * implementation example: <code><pre>
-        // If we already have the requested window, use it
-        Window w = super.getWindow(name);
-        if (w == null) {
-            // If no window found, create it
-            w = new Window(name);
-            // set windows name to the one requested
-            w.setName(name);
-            // add it to this application
-            addWindow(w);
-            // ensure use of window specific url
-            w.open(new ExternalResource(w.getURL().toString()));
-            // add some content
-            w.addComponent(new Label("Test window"));
-        }
-        return w;</pre></code>
-     * </p>
-     * 
-     * <p>
-     * <strong>Note</strong> that all returned Window objects must be added to
-     * this application instance.
-     * 
-     * <p>
-     * The method should return null if the window does not exists (and is not
-     * created as a side-effect) or if the application is not running anymore.
-     * </p>
-     * 
-     * @param name
-     *            the name of the window.
-     * @return the window associated with the given URI or <code>null</code>
->>>>>>> ccdef3dd
      */
     // private ConverterFactory converterFactory = new
     // DefaultConverterFactory();
