--- conflicted
+++ resolved
@@ -4,12 +4,9 @@
     height: 10px;
     /* defines the amount of indent per level */
     width: 18px;
-<<<<<<< HEAD
-=======
     position: absolute;
     left: 0;
     top: 5px;
->>>>>>> b6ea64e9
 }
 
 .v-treetable-node-closed {
