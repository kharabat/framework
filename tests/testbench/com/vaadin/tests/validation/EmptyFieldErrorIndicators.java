--- conflicted
+++ resolved
@@ -1,4 +1,3 @@
-<<<<<<< HEAD
 package com.vaadin.tests.validation;
 
 import java.util.Date;
@@ -141,152 +140,4 @@
         return 4013;
     }
 
-}
-=======
-package com.vaadin.tests.validation;
-
-import java.util.Date;
-
-import com.vaadin.data.Validator.InvalidValueException;
-import com.vaadin.data.validator.AbstractValidator;
-import com.vaadin.tests.components.TestBase;
-import com.vaadin.ui.Button;
-import com.vaadin.ui.Button.ClickEvent;
-import com.vaadin.ui.Button.ClickListener;
-import com.vaadin.ui.ComponentContainer;
-import com.vaadin.ui.DateField;
-import com.vaadin.ui.Field;
-import com.vaadin.ui.Form;
-import com.vaadin.ui.HorizontalLayout;
-import com.vaadin.ui.NativeSelect;
-import com.vaadin.ui.OptionGroup;
-import com.vaadin.ui.Panel;
-import com.vaadin.ui.Select;
-import com.vaadin.ui.TextField;
-import com.vaadin.ui.VerticalLayout;
-import com.vaadin.ui.themes.Reindeer;
-
-public class EmptyFieldErrorIndicators extends TestBase {
-
-    @Override
-    protected void setup() {
-        getLayout().setSizeFull();
-
-        HorizontalLayout hl = new HorizontalLayout();
-        hl.setSizeFull();
-        hl.setSpacing(true);
-
-        ComponentContainer part1 = createPart(
-                "Empty required fields validation", true, false);
-        part1.setDebugId("emptyFieldPart");
-        hl.addComponent(part1);
-
-        ComponentContainer part2 = createPart(
-                "Empty required fields with failing validator", true, true);
-        part1.setDebugId("validatedFieldPart");
-        hl.addComponent(part2);
-
-        Panel panel = new Panel();
-        panel.setSizeFull();
-        panel.setStyleName(Reindeer.PANEL_LIGHT);
-        panel.addComponent(hl);
-        panel.setScrollable(true);
-        addComponent(panel);
-    }
-
-    private ComponentContainer createPart(String caption, boolean required,
-            boolean failValidator) {
-        VerticalLayout part = new VerticalLayout();
-        part.setMargin(true);
-
-        final Form form = createForm(required, failValidator);
-        part.addComponent(form);
-
-        Button validate = new Button("Validate fields");
-        validate.addListener(new ClickListener() {
-            public void buttonClick(ClickEvent event) {
-                try {
-                    form.validate();
-                } catch (InvalidValueException e) {
-                }
-            }
-        });
-        part.addComponent(validate);
-
-        Panel panel = new Panel(caption, part);
-        panel.setHeight("100%");
-        return panel;
-    }
-
-    private Form createForm(final boolean required, final boolean failValidator) {
-        // hand-crafted form, not using form field factory
-        final Form form = new Form() {
-            @Override
-            public void addField(Object propertyId, Field field) {
-                super.addField(propertyId, field);
-                field.setRequired(required);
-                field.setRequiredError("Missing required value!");
-                if (failValidator && !(field instanceof Button)) {
-                    field.addValidator(new AbstractValidator("Validation error") {
-                        public boolean isValid(Object value) {
-                            return false;
-                        }
-                    });
-                }
-            }
-        };
-
-        form.addField("Field", new TextField("Text"));
-        form.addField("Date", new DateField("Date"));
-        // not good for automated testing with screenshots when null
-        // form.addField("Inline Date", new InlineDateField("Date"));
-        // same as basic DateField
-        // form.addField("Popup Date", new PopupDateField("Date"));
-        Button setDateButton = new Button("Set date");
-        form.addField("Set Date", setDateButton);
-        setDateButton.addListener(new ClickListener() {
-            public void buttonClick(ClickEvent event) {
-                form.getField("Date").setValue(new Date(0));
-            }
-        });
-
-        NativeSelect nativeSelect = new NativeSelect("NativeSelect");
-        form.addField("Native Select", nativeSelect);
-        nativeSelect.addItem("Value 1");
-
-        // in #4103, the Select component was behaving differently from others
-        form.addField("Select", new Select("Select"));
-
-        Select select2 = new Select("Select 2");
-        select2.addItem("Value 1");
-        form.addField("Select 2", select2);
-
-        OptionGroup optionGroup = new OptionGroup("OptionGroup");
-        optionGroup.setMultiSelect(false);
-        optionGroup.addItem("Option 1");
-        optionGroup.addItem("Option 2");
-        form.addField("Option Group 1", optionGroup);
-
-        OptionGroup optionGroup2 = new OptionGroup("OptionGroup");
-        optionGroup2.setMultiSelect(true);
-        optionGroup2.addItem("Option 1");
-        optionGroup2.addItem("Option 2");
-        form.addField("Option Group 2", optionGroup2);
-
-        // TODO could add more different fields
-
-        return form;
-    }
-
-    @Override
-    protected String getDescription() {
-        return "Fields on a form should not show the error indicator if required and empty";
-    }
-
-    @Override
-    protected Integer getTicketNumber() {
-        return 4013;
-    }
-
-}
->>>>>>> 116cd1f2
+}