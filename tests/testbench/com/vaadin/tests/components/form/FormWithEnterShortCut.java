--- conflicted
+++ resolved
@@ -1,4 +1,3 @@
-<<<<<<< HEAD
 package com.vaadin.tests.components.form;
 
 import com.vaadin.event.ShortcutAction.KeyCode;
@@ -44,53 +43,4 @@
     protected Integer getTicketNumber() {
         return 5433;
     }
-}
-=======
-package com.vaadin.tests.components.form;
-
-import com.vaadin.event.ShortcutAction.KeyCode;
-import com.vaadin.tests.components.TestBase;
-import com.vaadin.tests.util.Log;
-import com.vaadin.ui.Button;
-import com.vaadin.ui.Button.ClickEvent;
-import com.vaadin.ui.Field;
-import com.vaadin.ui.Form;
-import com.vaadin.ui.TextField;
-
-public class FormWithEnterShortCut extends TestBase {
-    private Log log = new Log(2);
-
-    @Override
-    protected void setup() {
-
-        final Form form = new Form();
-        final Field tf = new TextField("Search");
-        form.addField("searchfield", tf);
-
-        Button button = new Button("Go");
-        button.addListener(new Button.ClickListener() {
-            public void buttonClick(ClickEvent event) {
-                log.log("search: " + tf.getValue());
-            }
-        });
-        button.setClickShortcut(KeyCode.ENTER);
-        button.setStyleName("primary");
-
-        form.getFooter().addComponent(button);
-
-        addComponent(log);
-        addComponent(form);
-
-    }
-
-    @Override
-    protected String getDescription() {
-        return "Focusing a button and pressing enter (which is a shortcut for button click) should only produce one click event";
-    }
-
-    @Override
-    protected Integer getTicketNumber() {
-        return 5433;
-    }
-}
->>>>>>> 116cd1f2
+}