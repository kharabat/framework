<<<<<<< HEAD
package com.vaadin.tests.components.table;

import com.vaadin.data.Property.ValueChangeEvent;
import com.vaadin.data.Property.ValueChangeListener;
import com.vaadin.event.ItemClickEvent;
import com.vaadin.event.ItemClickEvent.ItemClickListener;
import com.vaadin.tests.components.TestBase;
import com.vaadin.ui.Component;
import com.vaadin.ui.GridLayout;
import com.vaadin.ui.Label;
import com.vaadin.ui.Layout;
import com.vaadin.ui.Table;
import com.vaadin.ui.VerticalLayout;

public class TableClickValueChangeInteraction extends TestBase {

    @Override
    public void setup() {
        GridLayout grid = new GridLayout(4, 4);
        grid.setSpacing(true);
        grid.setMargin(true);

        getLayout().removeAllComponents();
        getLayout().addComponent(grid);

        for (int i = 0; i < 16; ++i) {
            grid.addComponent(makeTable((i & 8) > 0, (i & 4) > 0, (i & 2) > 0,
                    (i & 1) > 0));
        }

    }

    @Override
    protected String getDescription() {
        return "Table selection breaks if ItemClickListener requests repaint";
    }

    @Override
    protected Integer getTicketNumber() {
        return 7127;
    }

    private Component makeTable(boolean immediate, boolean selectable,
            boolean listenClicks, boolean listenValueChanges) {

        final Table table = new Table((immediate ? "I" : "i")
                + (selectable ? "S" : "s") + (listenClicks ? "C" : "c")
                + (listenValueChanges ? "V" : "v"));
        final Label clickLabel = new Label("Click?");
        final Label valueChangeLabel = new Label("Value?");

        table.addContainerProperty("foo", String.class, null);
        for (int i = 0; i < 3; i++) {
            table.addItem("item" + i).getItemProperty("foo")
                    .setValue("An item " + i);
        }
        table.setImmediate(immediate);
        table.setSelectable(selectable);
        table.setWidth("100px");
        table.setHeight("100px");
        if (listenClicks) {
            table.addListener(new ItemClickListener() {
                public void itemClick(ItemClickEvent event) {
                    table.requestRepaint();
                    clickLabel.setValue("Click " + event.getItemId());
                }
            });
        }
        if (listenValueChanges) {
            table.addListener(new ValueChangeListener() {
                public void valueChange(ValueChangeEvent event) {
                    valueChangeLabel.setValue("Value "
                            + event.getProperty().getValue());
                }
            });
        }

        Layout result = new VerticalLayout();
        result.addComponent(table);
        result.addComponent(clickLabel);
        result.addComponent(valueChangeLabel);
        return result;
    }
=======
package com.vaadin.tests.components.table;

import com.vaadin.data.Property.ValueChangeEvent;
import com.vaadin.data.Property.ValueChangeListener;
import com.vaadin.event.ItemClickEvent;
import com.vaadin.event.ItemClickEvent.ItemClickListener;
import com.vaadin.tests.components.TestBase;
import com.vaadin.ui.Component;
import com.vaadin.ui.GridLayout;
import com.vaadin.ui.Label;
import com.vaadin.ui.Layout;
import com.vaadin.ui.Table;
import com.vaadin.ui.VerticalLayout;
import com.vaadin.ui.Window;

public class TableClickValueChangeInteraction extends TestBase {

    final Window mainWindow = new Window();

    @Override
    public void setup() {
        setMainWindow(mainWindow);

        GridLayout layout = new GridLayout(4, 4);
        layout.setSpacing(true);
        layout.setMargin(true);
        mainWindow.setContent(layout);

        for (int i = 0; i < 16; ++i) {
            mainWindow.addComponent(makeTable((i & 8) > 0, (i & 4) > 0,
                    (i & 2) > 0, (i & 1) > 0));
        }

    }

    @Override
    protected String getDescription() {
        return "Table selection breaks if ItemClickListener requests repaint";
    }

    @Override
    protected Integer getTicketNumber() {
        return 7127;
    }

    private Component makeTable(boolean immediate, boolean selectable,
            boolean listenClicks, boolean listenValueChanges) {

        final Table table = new Table((immediate ? "I" : "i")
                + (selectable ? "S" : "s") + (listenClicks ? "C" : "c")
                + (listenValueChanges ? "V" : "v"));
        final Label clickLabel = new Label("Click?");
        final Label valueChangeLabel = new Label("Value?");

        table.addContainerProperty("foo", String.class, null);
        for (int i = 0; i < 3; i++) {
            table.addItem("item" + i).getItemProperty("foo")
                    .setValue("An item " + i);
        }
        table.setImmediate(immediate);
        table.setSelectable(selectable);
        table.setWidth("100px");
        table.setHeight("100px");
        if (listenClicks) {
            table.addListener(new ItemClickListener() {
                public void itemClick(ItemClickEvent event) {
                    table.requestRepaint();
                    clickLabel.setValue("Click " + event.getItemId());
                }
            });
        }
        if (listenValueChanges) {
            table.addListener(new ValueChangeListener() {
                public void valueChange(ValueChangeEvent event) {
                    valueChangeLabel.setValue("Value " + event.getProperty());
                }
            });
        }

        Layout result = new VerticalLayout();
        result.addComponent(table);
        result.addComponent(clickLabel);
        result.addComponent(valueChangeLabel);
        return result;
    }
>>>>>>> 116cd1f2
}<|MERGE_RESOLUTION|>--- conflicted
+++ resolved
@@ -1,4 +1,3 @@
-<<<<<<< HEAD
 package com.vaadin.tests.components.table;
 
 import com.vaadin.data.Property.ValueChangeEvent;
@@ -82,91 +81,4 @@
         result.addComponent(valueChangeLabel);
         return result;
     }
-=======
-package com.vaadin.tests.components.table;
-
-import com.vaadin.data.Property.ValueChangeEvent;
-import com.vaadin.data.Property.ValueChangeListener;
-import com.vaadin.event.ItemClickEvent;
-import com.vaadin.event.ItemClickEvent.ItemClickListener;
-import com.vaadin.tests.components.TestBase;
-import com.vaadin.ui.Component;
-import com.vaadin.ui.GridLayout;
-import com.vaadin.ui.Label;
-import com.vaadin.ui.Layout;
-import com.vaadin.ui.Table;
-import com.vaadin.ui.VerticalLayout;
-import com.vaadin.ui.Window;
-
-public class TableClickValueChangeInteraction extends TestBase {
-
-    final Window mainWindow = new Window();
-
-    @Override
-    public void setup() {
-        setMainWindow(mainWindow);
-
-        GridLayout layout = new GridLayout(4, 4);
-        layout.setSpacing(true);
-        layout.setMargin(true);
-        mainWindow.setContent(layout);
-
-        for (int i = 0; i < 16; ++i) {
-            mainWindow.addComponent(makeTable((i & 8) > 0, (i & 4) > 0,
-                    (i & 2) > 0, (i & 1) > 0));
-        }
-
-    }
-
-    @Override
-    protected String getDescription() {
-        return "Table selection breaks if ItemClickListener requests repaint";
-    }
-
-    @Override
-    protected Integer getTicketNumber() {
-        return 7127;
-    }
-
-    private Component makeTable(boolean immediate, boolean selectable,
-            boolean listenClicks, boolean listenValueChanges) {
-
-        final Table table = new Table((immediate ? "I" : "i")
-                + (selectable ? "S" : "s") + (listenClicks ? "C" : "c")
-                + (listenValueChanges ? "V" : "v"));
-        final Label clickLabel = new Label("Click?");
-        final Label valueChangeLabel = new Label("Value?");
-
-        table.addContainerProperty("foo", String.class, null);
-        for (int i = 0; i < 3; i++) {
-            table.addItem("item" + i).getItemProperty("foo")
-                    .setValue("An item " + i);
-        }
-        table.setImmediate(immediate);
-        table.setSelectable(selectable);
-        table.setWidth("100px");
-        table.setHeight("100px");
-        if (listenClicks) {
-            table.addListener(new ItemClickListener() {
-                public void itemClick(ItemClickEvent event) {
-                    table.requestRepaint();
-                    clickLabel.setValue("Click " + event.getItemId());
-                }
-            });
-        }
-        if (listenValueChanges) {
-            table.addListener(new ValueChangeListener() {
-                public void valueChange(ValueChangeEvent event) {
-                    valueChangeLabel.setValue("Value " + event.getProperty());
-                }
-            });
-        }
-
-        Layout result = new VerticalLayout();
-        result.addComponent(table);
-        result.addComponent(clickLabel);
-        result.addComponent(valueChangeLabel);
-        return result;
-    }
->>>>>>> 116cd1f2
 }