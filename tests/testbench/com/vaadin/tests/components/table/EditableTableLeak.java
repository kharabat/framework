package com.vaadin.tests.components.table;

import java.io.IOException;
import java.io.ObjectOutputStream;
import java.io.OutputStream;
import java.io.Serializable;
import java.util.HashMap;

import com.vaadin.data.Container;
import com.vaadin.data.Property.ValueChangeEvent;
import com.vaadin.data.Property.ValueChangeListener;
import com.vaadin.tests.components.TestBase;
import com.vaadin.tests.util.TestUtils;
import com.vaadin.ui.Button;
import com.vaadin.ui.Button.ClickEvent;
import com.vaadin.ui.Button.ClickListener;
import com.vaadin.ui.CheckBox;
import com.vaadin.ui.Component;
import com.vaadin.ui.DefaultFieldFactory;
import com.vaadin.ui.Field;
import com.vaadin.ui.Label;
import com.vaadin.ui.Table;

public class EditableTableLeak extends TestBase {
    private final Table table = new Table("ISO-3166 Country Codes and flags");
    private final CheckBox useFieldFactory = new CheckBox(
            "Use a caching TableFieldFactory");
    private final Label sizeLabel = new Label("", Label.CONTENT_XHTML);

    private long size = 0;

    static class DebugUtils {
        private static class ByteCountNullOutputStream extends OutputStream
                implements Serializable {
            private static final long serialVersionUID = 4220043426041762877L;
            private long bytes;

            @Override
            public void write(int b) {
                bytes++;
            }

            public long getBytes() {
                return bytes;
            }
        }

        public static long getSize(Object object) {
            ByteCountNullOutputStream os = new ByteCountNullOutputStream();
            ObjectOutputStream oos;
            try {
                oos = new ObjectOutputStream(os);
                oos.writeObject(object);
            } catch (IOException e) {
                e.printStackTrace();
            }
            return os.getBytes();
        }
    }

    private static class CachingFieldFactory extends DefaultFieldFactory {
        private final HashMap<Object, HashMap<Object, Field<?>>> cache = new HashMap<Object, HashMap<Object, Field<?>>>();

        @Override
        public Field<?> createField(Container container, Object itemId,
                Object propertyId, Component uiContext) {
            if (cache.containsKey(itemId)) {
                if (cache.get(itemId) != null
                        && cache.get(itemId).containsKey(propertyId)) {
                    return cache.get(itemId).get(propertyId);
                }
            }
            Field<?> f = super.createField(container, itemId, propertyId,
                    uiContext);
            if (!cache.containsKey(itemId)) {
                cache.put(itemId, new HashMap<Object, Field<?>>());
            }
            cache.get(itemId).put(propertyId, f);
            return f;
        }

    }

    @Override
    protected void setup() {
        addComponent(useFieldFactory);
        useFieldFactory.setImmediate(true);
        useFieldFactory.addListener(new ValueChangeListener() {

<<<<<<< HEAD
            public void buttonClick(ClickEvent event) {
                if (useFieldFactory.getValue()) {
=======
            @Override
            public void valueChange(ValueChangeEvent event) {
                if ((Boolean) useFieldFactory.getValue()) {
>>>>>>> fbe730fa
                    table.setTableFieldFactory(new CachingFieldFactory());
                } else {
                    table.setTableFieldFactory(DefaultFieldFactory.get());
                }
            }
        });
        addComponent(table);
        table.setEditable(true);
        table.setWidth("100%");
        table.setHeight("170px");
        table.setSelectable(true);
        table.setContainerDataSource(TestUtils.getISO3166Container());
        table.setColumnHeaders(new String[] { "Country", "Code" });
        table.setColumnAlignment(TestUtils.iso3166_PROPERTY_SHORT,
                Table.ALIGN_CENTER);
        table.setColumnExpandRatio(TestUtils.iso3166_PROPERTY_NAME, 1);
        table.setColumnWidth(TestUtils.iso3166_PROPERTY_SHORT, 70);

        addComponent(sizeLabel);

        addComponent(new Button("Show size of the table", new ClickListener() {
            public void buttonClick(ClickEvent event) {
                table.requestRepaintAll();
                updateSize();
            }

        }));

        addComponent(new Button("Select the second row", new ClickListener() {
            public void buttonClick(ClickEvent event) {
                table.select("AL");
                updateSize();
            }
        }));
    }

    private void updateSize() {
        System.gc();
        long newSize = DebugUtils.getSize(table);
        sizeLabel.setValue("Size of the table: " + newSize
                + " bytes<br/>Delta: " + (newSize - size));
        size = newSize;
    }

    @Override
    protected String getDescription() {
        return "Table leaks memory while scrolling/selecting when in editable mode";
    }

    @Override
    protected Integer getTicketNumber() {
        return 6071;
    }

}<|MERGE_RESOLUTION|>--- conflicted
+++ resolved
@@ -87,14 +87,9 @@
         useFieldFactory.setImmediate(true);
         useFieldFactory.addListener(new ValueChangeListener() {
 
-<<<<<<< HEAD
-            public void buttonClick(ClickEvent event) {
-                if (useFieldFactory.getValue()) {
-=======
             @Override
             public void valueChange(ValueChangeEvent event) {
                 if ((Boolean) useFieldFactory.getValue()) {
->>>>>>> fbe730fa
                     table.setTableFieldFactory(new CachingFieldFactory());
                 } else {
                     table.setTableFieldFactory(DefaultFieldFactory.get());
