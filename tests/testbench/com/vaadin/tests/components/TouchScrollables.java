package com.vaadin.tests.components;

import java.util.Collection;

import com.vaadin.data.Item;
import com.vaadin.data.util.IndexedContainer;
import com.vaadin.event.Action;
import com.vaadin.event.Action.Handler;
import com.vaadin.event.DataBoundTransferable;
import com.vaadin.event.dd.DragAndDropEvent;
import com.vaadin.event.dd.DropHandler;
import com.vaadin.event.dd.acceptcriteria.AcceptCriterion;
import com.vaadin.event.dd.acceptcriteria.SourceIs;
import com.vaadin.terminal.gwt.client.ui.dd.VerticalDropLocation;
import com.vaadin.tests.util.Person;
import com.vaadin.tests.util.PersonContainer;
import com.vaadin.tests.util.TestUtils;
import com.vaadin.ui.AbstractSelect.AbstractSelectTargetDetails;
import com.vaadin.ui.Accordion;
import com.vaadin.ui.Button;
import com.vaadin.ui.Button.ClickEvent;
import com.vaadin.ui.Component;
import com.vaadin.ui.CssLayout;
import com.vaadin.ui.HorizontalSplitPanel;
import com.vaadin.ui.Label;
import com.vaadin.ui.Layout;
import com.vaadin.ui.Panel;
import com.vaadin.ui.TabSheet;
import com.vaadin.ui.Table;
import com.vaadin.ui.VerticalLayout;
import com.vaadin.ui.Window;

public class TouchScrollables extends TestBase {
    java.util.Random r = new java.util.Random(1);

    private TabSheet testSelector = new TabSheet();

    @Override
    public void setup() {
        getLayout().addComponent(testSelector);
        testSelector.setHeight("500px");

        addTest(getPanelTest());
        addTest(getSimpleTableTest());
        addTest(getDDSortableTableTest());
        addTest(getTabSheetTest());
        addTest(getSplitPanelTest());
        addTest(getAccordionTest());
        addTest(getSubWindowTest());

        TestUtils
                .injectCSS(
                        getLayout().getWindow(),
                        "body * {-webkit-user-select: none;} .v-table-row-drag-middle .v-table-cell-content {"
                                + "        background-color: inherit ; border-bottom: 1px solid cyan;"
                                + "}"
                                + ".v-table-row-drag-middle .v-table-cell-wrapper {"
                                + "        margin-bottom: -1px;" + "}" + ""

                );
    }

    private Component getPanelTest() {
        Layout cssLayout = new CssLayout();
        cssLayout.setCaption("Panel");

        final Panel p = new Panel();
        p.setScrollable(true);
        p.setHeight("400px");
        Label l50 = null;
        for (int i = 0; i < 100; i++) {
            Label c = new Label("Label" + i);
            p.addComponent(c);
            if (i == 50) {
                l50 = c;
            }
        }

        final Label l = l50;
        Button button = new Button("Scroll to label 50",
                new Button.ClickListener() {
                    public void buttonClick(ClickEvent event) {
                        getLayout().getWindow().scrollIntoView(l);
                    }
                });
        cssLayout.addComponent(button);
        button = new Button("Scroll to 100px", new Button.ClickListener() {
            public void buttonClick(ClickEvent event) {
                p.setScrollTop(100);
            }
        });
        cssLayout.addComponent(button);
        cssLayout.addComponent(p);
        return cssLayout;
    }

    private Component getTabSheetTest() {
        TabSheet ts = new TabSheet();
        ts.setCaption("Tabsheet");
        ts.setHeight("100%");
        ts.addTab(getBigComponent(), "Tab 1");
        ts.addTab(getBigComponent(), "Tab 2");
        return ts;
    }

    private Component getSplitPanelTest() {
        HorizontalSplitPanel sp = new HorizontalSplitPanel();
        sp.setCaption("Splitpanel");
        sp.addComponent(getBigComponent());
        sp.addComponent(getBigComponent());
        return sp;
    }

    private Component getSimpleTableTest() {
        CssLayout cssLayout = new CssLayout();
        final Table table = new Table();

        Button button = new Button("Toggle lazyloading");
        button.addListener(new Button.ClickListener() {
            public void buttonClick(ClickEvent event) {
                if (table.getCacheRate() == 100) {
                    table.setCacheRate(2);
                    table.setPageLength(15);
                } else {
                    table.setCacheRate(100);
                    table.setHeight("400px");
                }
            }
        });
        cssLayout.addComponent(button);

        button = new Button("Toggle selectable");
        button.addListener(new Button.ClickListener() {
            public void buttonClick(ClickEvent event) {
                table.setSelectable(!table.isSelectable());
            }
        });
        cssLayout.addComponent(button);

        table.addContainerProperty("foo", String.class, "bar");
        table.setRowHeaderMode(Table.ROW_HEADER_MODE_INDEX);
        for (int i = 0; i < 1000; i++) {
            table.addItem();
        }
        cssLayout.addComponent(table);
        cssLayout.setCaption("Table");
        return cssLayout;
    }

<<<<<<< HEAD
        addTest(cssLayout);

        cssLayout = new CssLayout();
        cssLayout.setCaption("Panel");

        final Panel p = new Panel();
        p.setHeight("400px");
        p.setCaption("Panel");
        Label l50 = null;
        for (int i = 0; i < 100; i++) {
            Label c = new Label("Label" + i);
            p.addComponent(c);
            if (i == 50) {
                l50 = c;
            }
        }
=======
    private Component getAccordionTest() {
        Accordion a = new Accordion();
        a.setCaption("Accordion");
        a.setHeight("100%");
        a.addTab(getBigComponent(), "Tab 1");
        a.addTab(getBigComponent(), "Tab 2");
        a.addTab(getBigComponent(), "Tab 3");
        return a;
    }
>>>>>>> b1ef06fd

    private Component getSubWindowTest() {
        Button b = new Button("Open subwindow", new Button.ClickListener() {
            public void buttonClick(ClickEvent event) {
<<<<<<< HEAD
                getLayout().getRoot().scrollIntoView(l);
            }
        });
        cssLayout.addComponent(button);
        button = new Button("Scroll to 100px", new Button.ClickListener() {
            public void buttonClick(ClickEvent event) {
                p.setScrollTop(100);
            }
        });
        cssLayout.addComponent(button);
        cssLayout.addComponent(p);

        addTest(cssLayout);

        TestUtils
                .injectCSS(
                        getLayout().getRoot(),
                        "body * {-webkit-user-select: none;} .v-table-row-drag-middle .v-table-cell-content {"
                                + "        background-color: inherit ; border-bottom: 1px solid cyan;"
                                + "}"
                                + ".v-table-row-drag-middle .v-table-cell-wrapper {"
                                + "        margin-bottom: -1px;" + "}" + ""

                );

        addDDSortableTable();

=======
                Window w = new Window("Subwindow");
                w.center();
                w.setHeight("200px");
                w.addComponent(getBigComponent());
                getMainWindow().addWindow(w);
            }
        });
        return b;
>>>>>>> b1ef06fd
    }

    private Component getDDSortableTableTest() {
        final Table table;
        table = new Table();
        table.setCaption("DD sortable table with context menus");
        // table.setWidth("100%");
        table.setPageLength(10);
        table.setRowHeaderMode(Table.ROW_HEADER_MODE_ID);
        table.setSelectable(true);
        table.setMultiSelect(true);

        table.addActionHandler(new Handler() {

            Action[] actions = new Action[] { new Action("FOO"),
                    new Action("BAR"), new Action("CAR") };

            public Action[] getActions(Object target, Object sender) {
                return actions;
            }

            public void handleAction(Action action, Object sender, Object target) {
                getLayout().getRoot().showNotification(action.getCaption());

            }
        });

        populateTable(table);

        /*
         * Make table rows draggable
         */
        table.setDragMode(Table.TableDragMode.ROW);

        table.setDropHandler(new DropHandler() {
            // accept only drags from this table
            AcceptCriterion crit = new SourceIs(table);

            public AcceptCriterion getAcceptCriterion() {
                return crit;
            }

            public void drop(DragAndDropEvent dropEvent) {
                AbstractSelectTargetDetails dropTargetData = (AbstractSelectTargetDetails) dropEvent
                        .getTargetDetails();
                DataBoundTransferable transferable = (DataBoundTransferable) dropEvent
                        .getTransferable();
                Object itemIdOver = dropTargetData.getItemIdOver();
                Object itemId = transferable.getItemId();
                if (itemId == null || itemIdOver == null
                        || itemId.equals(itemIdOver)) {
                    return; // no move happened
                }

                // IndexedContainer goodies... (hint: don't use it in real apps)
                IndexedContainer containerDataSource = (IndexedContainer) table
                        .getContainerDataSource();
                int newIndex = containerDataSource.indexOfId(itemIdOver) - 1;
                if (dropTargetData.getDropLocation() != VerticalDropLocation.TOP) {
                    newIndex++;
                }
                if (newIndex < 0) {
                    newIndex = 0;
                }
                Object idAfter = containerDataSource.getIdByIndex(newIndex);
                Collection<?> selections = (Collection<?>) table.getValue();
                if (selections != null && selections.contains(itemId)) {
                    // dragged a selected item, if multiple rows selected, drag
                    // them too (functionality similar to apple mail)
                    for (Object object : selections) {
                        moveAfter(containerDataSource, object, idAfter);
                    }

                } else {
                    // move just the dragged row, not considering selection at
                    // all
                    moveAfter(containerDataSource, itemId, idAfter);
                }

            }

            private void moveAfter(IndexedContainer containerDataSource,
                    Object itemId, Object idAfter) {
                try {
                    IndexedContainer clone = null;
                    clone = (IndexedContainer) containerDataSource.clone();
                    containerDataSource.removeItem(itemId);
                    Item newItem = containerDataSource.addItemAfter(idAfter,
                            itemId);
                    Item item = clone.getItem(itemId);
                    for (Object propId : item.getItemPropertyIds()) {
                        newItem.getItemProperty(propId).setValue(
                                item.getItemProperty(propId).getValue());
                    }

                    // TODO Auto-generated method stub
                } catch (CloneNotSupportedException e) {
                    // TODO Auto-generated catch block
                    e.printStackTrace();
                }

            }
        });
        return table;
    }

    private void populateTable(Table table) {
        table.addContainerProperty("Name", String.class, "");
        table.addContainerProperty("Weight", Integer.class, 0);

        PersonContainer testData = PersonContainer.createWithTestData();

        for (int i = 0; i < 40; i++) {
            Item addItem = table.addItem("Item" + i);
            Person p = testData.getIdByIndex(i);
            addItem.getItemProperty("Name").setValue(
                    p.getFirstName() + " " + p.getLastName());
            addItem.getItemProperty("Weight").setValue(50 + r.nextInt(60));
        }

    }

    private void addTest(final Component t) {
        testSelector.addComponent(t);
    }

    private Component getBigComponent() {
        Layout l = new VerticalLayout();
        for (int i = 0; i < 100; i++) {
            Label c = new Label("Label" + i);
            l.addComponent(c);
        }
        return l;
    }

    @Override
    protected String getDescription() {
        return "Various components and setups suitable for testing scrolling on touch devices.";
    }

    @Override
    protected Integer getTicketNumber() {
        return null;
    }
}<|MERGE_RESOLUTION|>--- conflicted
+++ resolved
@@ -50,7 +50,7 @@
 
         TestUtils
                 .injectCSS(
-                        getLayout().getWindow(),
+                        getLayout().getRoot(),
                         "body * {-webkit-user-select: none;} .v-table-row-drag-middle .v-table-cell-content {"
                                 + "        background-color: inherit ; border-bottom: 1px solid cyan;"
                                 + "}"
@@ -65,7 +65,6 @@
         cssLayout.setCaption("Panel");
 
         final Panel p = new Panel();
-        p.setScrollable(true);
         p.setHeight("400px");
         Label l50 = null;
         for (int i = 0; i < 100; i++) {
@@ -80,7 +79,7 @@
         Button button = new Button("Scroll to label 50",
                 new Button.ClickListener() {
                     public void buttonClick(ClickEvent event) {
-                        getLayout().getWindow().scrollIntoView(l);
+                        getLayout().getRoot().scrollIntoView(l);
                     }
                 });
         cssLayout.addComponent(button);
@@ -147,24 +146,6 @@
         return cssLayout;
     }
 
-<<<<<<< HEAD
-        addTest(cssLayout);
-
-        cssLayout = new CssLayout();
-        cssLayout.setCaption("Panel");
-
-        final Panel p = new Panel();
-        p.setHeight("400px");
-        p.setCaption("Panel");
-        Label l50 = null;
-        for (int i = 0; i < 100; i++) {
-            Label c = new Label("Label" + i);
-            p.addComponent(c);
-            if (i == 50) {
-                l50 = c;
-            }
-        }
-=======
     private Component getAccordionTest() {
         Accordion a = new Accordion();
         a.setCaption("Accordion");
@@ -174,40 +155,10 @@
         a.addTab(getBigComponent(), "Tab 3");
         return a;
     }
->>>>>>> b1ef06fd
 
     private Component getSubWindowTest() {
         Button b = new Button("Open subwindow", new Button.ClickListener() {
             public void buttonClick(ClickEvent event) {
-<<<<<<< HEAD
-                getLayout().getRoot().scrollIntoView(l);
-            }
-        });
-        cssLayout.addComponent(button);
-        button = new Button("Scroll to 100px", new Button.ClickListener() {
-            public void buttonClick(ClickEvent event) {
-                p.setScrollTop(100);
-            }
-        });
-        cssLayout.addComponent(button);
-        cssLayout.addComponent(p);
-
-        addTest(cssLayout);
-
-        TestUtils
-                .injectCSS(
-                        getLayout().getRoot(),
-                        "body * {-webkit-user-select: none;} .v-table-row-drag-middle .v-table-cell-content {"
-                                + "        background-color: inherit ; border-bottom: 1px solid cyan;"
-                                + "}"
-                                + ".v-table-row-drag-middle .v-table-cell-wrapper {"
-                                + "        margin-bottom: -1px;" + "}" + ""
-
-                );
-
-        addDDSortableTable();
-
-=======
                 Window w = new Window("Subwindow");
                 w.center();
                 w.setHeight("200px");
@@ -216,7 +167,6 @@
             }
         });
         return b;
->>>>>>> b1ef06fd
     }
 
     private Component getDDSortableTableTest() {
