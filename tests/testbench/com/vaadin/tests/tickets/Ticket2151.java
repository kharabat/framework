--- conflicted
+++ resolved
@@ -46,10 +46,6 @@
 
     }
 
-<<<<<<< HEAD
-    private void check(Class<? extends Button> class1) {
-        Button b;
-=======
     private void checkButton(Class<? extends Button> class1) {
         boolean ok = false;
         AbstractComponent b;
@@ -74,7 +70,6 @@
     private void checkCheckBox(Class<? extends CheckBox> class1) {
         boolean ok = false;
         CheckBox b;
->>>>>>> fbe730fa
         try {
             b = class1.newInstance();
         } catch (Exception e1) {
